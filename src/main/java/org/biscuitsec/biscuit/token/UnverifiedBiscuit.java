--- conflicted
+++ resolved
@@ -1,11 +1,7 @@
 package org.biscuitsec.biscuit.token;
 
 import biscuit.format.schema.Schema;
-<<<<<<< HEAD
 import biscuit.format.schema.Schema.PublicKey.Algorithm;
-=======
-import net.i2p.crypto.eddsa.EdDSAEngine;
->>>>>>> c4df990a
 import org.biscuitsec.biscuit.crypto.KeyDelegate;
 import org.biscuitsec.biscuit.crypto.KeyPair;
 import org.biscuitsec.biscuit.crypto.PublicKey;
@@ -147,11 +143,7 @@
      */
     public UnverifiedBiscuit attenuate(org.biscuitsec.biscuit.token.builder.Block block, Algorithm algorithm) throws Error {
         SecureRandom rng = new SecureRandom();
-<<<<<<< HEAD
-        var keypair = KeyPair.generate(algorithm, rng);
-        return attenuate(rng, keypair, block.build());
-=======
-        KeyPair keypair = KeyPair.generate(Schema.PublicKey.Algorithm.Ed25519, rng);
+        KeyPair keypair = KeyPair.generate(algorithm, rng);
         SymbolTable builderSymbols = new SymbolTable(this.symbols);
         return attenuate(rng, keypair, block.build(builderSymbols));
     }
@@ -159,7 +151,6 @@
     public UnverifiedBiscuit attenuate(final SecureRandom rng, final KeyPair keypair, org.biscuitsec.biscuit.token.builder.Block block) throws Error {
         SymbolTable builderSymbols = new SymbolTable(this.symbols);
         return attenuate(rng, keypair, block.build(builderSymbols));
->>>>>>> c4df990a
     }
 
     /**
