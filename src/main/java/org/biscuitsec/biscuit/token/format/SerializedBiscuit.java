--- conflicted
+++ resolved
@@ -241,13 +241,8 @@
             algo_buf.putInt(Integer.valueOf(next_key.algorithm.getNumber()));
             algo_buf.flip();
 
-<<<<<<< HEAD
-            Signature sgr = KeyPair.generateSignature(next_key.algorithm);
+            Signature sgr = KeyPair.generateSignature(root.public_key().algorithm);
             sgr.initSign(root.private_key());
-=======
-            Signature sgr = KeyPair.generateSignature(root.public_key().algorithm);
-            sgr.initSign(root.private_key);
->>>>>>> c4df990a
             sgr.update(block);
             sgr.update(algo_buf);
             sgr.update(next_key.toBytes());
@@ -400,10 +395,6 @@
         algo_buf.flip();
 
         Signature sgr = KeyPair.generateSignature(publicKey.algorithm);
-<<<<<<< HEAD
-=======
-
->>>>>>> c4df990a
         sgr.initVerify(publicKey.key);
         sgr.update(block);
         if(signedBlock.externalSignature.isDefined()) {
@@ -420,11 +411,7 @@
             algo_buf2.putInt(Integer.valueOf(publicKey.algorithm.getNumber()));
             algo_buf2.flip();
 
-<<<<<<< HEAD
             Signature sgr2 = KeyPair.generateSignature(publicKey.algorithm);
-=======
-            Signature sgr2 = new EdDSAEngine(MessageDigest.getInstance(KeyPair.ed25519.getHashAlgorithm()));
->>>>>>> c4df990a
             sgr2.initVerify(signedBlock.externalSignature.get().key.key);
             sgr2.update(block);
             sgr2.update(algo_buf2);
