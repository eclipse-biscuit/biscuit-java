--- conflicted
+++ resolved
@@ -1,10 +1,7 @@
 package org.biscuitsec.biscuit.token;
 
 import biscuit.format.schema.Schema;
-<<<<<<< HEAD
 import biscuit.format.schema.Schema.PublicKey.Algorithm;
-=======
->>>>>>> c4df990a
 import org.biscuitsec.biscuit.crypto.KeyDelegate;
 import org.biscuitsec.biscuit.crypto.KeyPair;
 import org.biscuitsec.biscuit.crypto.PublicKey;
@@ -93,15 +90,11 @@
     static private Biscuit make(final SecureRandom rng, final KeyPair root, final Option<Integer> root_key_id, final Block authority) throws Error.FormatError {
         ArrayList<Block> blocks = new ArrayList<>();
 
-<<<<<<< HEAD
-        var next = KeyPair.generate(root.public_key().algorithm, rng);
-=======
-        KeyPair next = KeyPair.generate(Schema.PublicKey.Algorithm.Ed25519, rng);
+        KeyPair next = KeyPair.generate(root.public_key().algorithm, rng);
 
         for(PublicKey pk:  authority.publicKeys) {
             authority.symbols.insert(pk);
         }
->>>>>>> c4df990a
 
         Either<Error.FormatError, SerializedBiscuit> container = SerializedBiscuit.make(root, root_key_id, authority, next);
         if (container.isLeft()) {
@@ -315,11 +308,7 @@
      */
     public Biscuit attenuate(org.biscuitsec.biscuit.token.builder.Block block, Algorithm algorithm) throws Error {
         SecureRandom rng = new SecureRandom();
-<<<<<<< HEAD
-        var keypair = KeyPair.generate(algorithm, rng);
-        return attenuate(rng, keypair, block.build());
-=======
-        KeyPair keypair = KeyPair.generate(Schema.PublicKey.Algorithm.Ed25519, rng);
+        KeyPair keypair = KeyPair.generate(algorithm, rng);
         SymbolTable builderSymbols = new SymbolTable(this.symbols);
         return attenuate(rng, keypair, block.build(builderSymbols));
     }
@@ -327,7 +316,6 @@
     public Biscuit attenuate(final SecureRandom rng, final KeyPair keypair,org.biscuitsec.biscuit.token.builder.Block block) throws Error {
         SymbolTable builderSymbols = new SymbolTable(this.symbols);
         return attenuate(rng, keypair, block.build(builderSymbols));
->>>>>>> c4df990a
     }
 
     /**
