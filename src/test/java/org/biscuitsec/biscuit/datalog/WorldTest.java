package org.biscuitsec.biscuit.datalog;

import org.biscuitsec.biscuit.datalog.expressions.Expression;
import org.biscuitsec.biscuit.datalog.expressions.Op;
import org.biscuitsec.biscuit.error.Error;
import org.junit.jupiter.api.Test;

import java.time.Instant;
import java.util.*;
import java.util.stream.Collectors;

import static java.lang.System.out;
import static org.junit.jupiter.api.Assertions.assertEquals;

public class WorldTest {

    @Test
    public void testFamily() throws Error {
        final World w = new World();
        final SymbolTable syms = new SymbolTable();
        final Term a = syms.add("A");
        final Term b = syms.add("B");
        final Term c = syms.add("C");
        final Term d = syms.add("D");
        final Term e = syms.add("E");
        final long parent = syms.insert("parent");
        final long grandparent = syms.insert("grandparent");
        final long sibling = syms.insert("siblings");

<<<<<<< HEAD
        w.add_fact(new Origin(0), new Fact(new Predicate(parent, Arrays.asList(a, b))));
        w.add_fact(new Origin(0), new Fact(new Predicate(parent, Arrays.asList(b, c))));
        w.add_fact(new Origin(0), new Fact(new Predicate(parent, Arrays.asList(c, d))));
=======
        w.addFact(new Origin(0), new Fact(new Predicate(parent, Arrays.asList(a, b))));
        w.addFact(new Origin(0), new Fact(new Predicate(parent, Arrays.asList(b, c))));
        w.addFact(new Origin(0), new Fact(new Predicate(parent, Arrays.asList(c, d))));
>>>>>>> f332b8a5

        final Rule r1 = new Rule(new Predicate(grandparent,
                Arrays.asList(new Term.Variable(syms.insert("grandparent")), new Term.Variable(syms.insert("grandchild")))), Arrays.asList(
                new Predicate(parent, Arrays.asList(new Term.Variable(syms.insert("grandparent")), new Term.Variable(syms.insert("parent")))),
                new Predicate(parent, Arrays.asList(new Term.Variable(syms.insert("parent")), new Term.Variable(syms.insert("grandchild"))))
        ), new ArrayList<>());

<<<<<<< HEAD
        out.println("testing r1: " + syms.print_rule(r1));
        FactSet query_rule_result = w.query_rule(r1, (long) 0, new TrustedOrigins(0), syms);
        out.println("grandparents query_rules: [" + query_rule_result.stream().map(syms::print_fact).collect(Collectors.joining(", ")) + "]");
        out.println("current facts: [" + w.facts().stream().map(syms::print_fact).collect(Collectors.joining(", ")) + "]");
=======
        out.println("testing r1: " + syms.printRule(r1));
        FactSet queryRuleResult = w.queryRule(r1, (long) 0, new TrustedOrigins(0), syms);
        out.println("grandparents query_rules: [" + queryRuleResult.stream().map(syms::printFact).collect(Collectors.joining(", ")) + "]");
        out.println("current facts: [" + w.facts().stream().map(syms::printFact).collect(Collectors.joining(", ")) + "]");
>>>>>>> f332b8a5

        final Rule r2 = new Rule(new Predicate(grandparent,
                Arrays.asList(new Term.Variable(syms.insert("grandparent")), new Term.Variable(syms.insert("grandchild")))), Arrays.asList(
                new Predicate(parent, Arrays.asList(new Term.Variable(syms.insert("grandparent")), new Term.Variable(syms.insert("parent")))),
                new Predicate(parent, Arrays.asList(new Term.Variable(syms.insert("parent")), new Term.Variable(syms.insert("grandchild"))))
        ), new ArrayList<>());

<<<<<<< HEAD
        out.println("adding r2: " + syms.print_rule(r2));
        w.add_rule((long) 0, new TrustedOrigins(0), r2);
=======
        out.println("adding r2: " + syms.printRule(r2));
        w.addRule((long) 0, new TrustedOrigins(0), r2);
>>>>>>> f332b8a5
        w.run(syms);

        out.println("parents:");
        final Rule query1 = new Rule(new Predicate(parent,
                Arrays.asList(new Term.Variable(syms.insert("parent")), new Term.Variable(syms.insert("child")))),
                List.of(new Predicate(parent,
                        Arrays.asList(new Term.Variable(syms.insert("parent")), new Term.Variable(syms.insert("child"))))),
                new ArrayList<>());

<<<<<<< HEAD
        for (Iterator<Fact> it = w.query_rule(query1, (long) 0, new TrustedOrigins(0), syms).stream().iterator(); it.hasNext(); ) {
            Fact fact = it.next();
            out.println("\t" + syms.print_fact(fact));
=======
        for (Iterator<Fact> it = w.queryRule(query1, (long) 0, new TrustedOrigins(0), syms).stream().iterator(); it.hasNext(); ) {
            Fact fact = it.next();
            out.println("\t" + syms.printFact(fact));
>>>>>>> f332b8a5
        }
        final Rule query2 = new Rule(new Predicate(parent, Arrays.asList(new Term.Variable(syms.insert("parent")), b)),
                List.of(new Predicate(parent, Arrays.asList(new Term.Variable(syms.insert("parent")), b))),
                new ArrayList<>());
        out.println("parents of B: [" + String.join(", ",
<<<<<<< HEAD
                w.query_rule(query2, (long) 0, new TrustedOrigins(0), syms)
                        .stream().map(syms::print_fact).collect(Collectors.toSet())) + "]");
=======
                w.queryRule(query2, (long) 0, new TrustedOrigins(0), syms)
                        .stream().map(syms::printFact).collect(Collectors.toSet())) + "]");
>>>>>>> f332b8a5
        final Rule query3 = new Rule(new Predicate(grandparent, Arrays.asList(new Term.Variable(syms.insert("grandparent")),
                new Term.Variable(syms.insert("grandchild")))),
                List.of(new Predicate(grandparent, Arrays.asList(new Term.Variable(syms.insert("grandparent")),
                        new Term.Variable(syms.insert("grandchild"))))),
                new ArrayList<>());
        out.println("grandparents: [" + String.join(", ",
<<<<<<< HEAD
                w.query_rule(query3, (long) 0, new TrustedOrigins(0), syms)
                        .stream().map(syms::print_fact).collect(Collectors.toSet())) + "]");

        w.add_fact(new Origin(0), new Fact(new Predicate(parent, Arrays.asList(c, e))));
=======
                w.queryRule(query3, (long) 0, new TrustedOrigins(0), syms)
                        .stream().map(syms::printFact).collect(Collectors.toSet())) + "]");

        w.addFact(new Origin(0), new Fact(new Predicate(parent, Arrays.asList(c, e))));
>>>>>>> f332b8a5
        w.run(syms);

        final Rule query4 = new Rule(new Predicate(grandparent,
                Arrays.asList(new Term.Variable(syms.insert("grandparent")), new Term.Variable(syms.insert("grandchild")))),
                List.of(new Predicate(grandparent,
                        Arrays.asList(new Term.Variable(syms.insert("grandparent")), new Term.Variable(syms.insert("grandchild"))))),
                new ArrayList<>());
<<<<<<< HEAD
        final FactSet res = w.query_rule(query4, (long) 0, new TrustedOrigins(0), syms);
        out.println("grandparents after inserting parent(C, E): [" + String.join(", ",
                res.stream().map(syms::print_fact).collect(Collectors.toSet())) + "]");
=======
        final FactSet res = w.queryRule(query4, (long) 0, new TrustedOrigins(0), syms);
        out.println("grandparents after inserting parent(C, E): [" + String.join(", ",
                res.stream().map(syms::printFact).collect(Collectors.toSet())) + "]");
>>>>>>> f332b8a5

        final FactSet expected = new FactSet(new Origin(0), new HashSet<>(Arrays.asList(
                new Fact(new Predicate(grandparent, Arrays.asList(a, c))),
                new Fact(new Predicate(grandparent, Arrays.asList(b, d))),
                new Fact(new Predicate(grandparent, Arrays.asList(b, e))))));
        assertEquals(expected, res);

<<<<<<< HEAD
        w.add_rule((long) 0, new TrustedOrigins(0), new Rule(new Predicate(sibling,
=======
        w.addRule((long) 0, new TrustedOrigins(0), new Rule(new Predicate(sibling,
>>>>>>> f332b8a5
                Arrays.asList(new Term.Variable(syms.insert("sibling1")), new Term.Variable(syms.insert("sibling2")))), Arrays.asList(
                new Predicate(parent, Arrays.asList(new Term.Variable(syms.insert("parent")), new Term.Variable(syms.insert("sibling1")))),
                new Predicate(parent, Arrays.asList(new Term.Variable(syms.insert("parent")), new Term.Variable(syms.insert("sibling2"))))
        ), new ArrayList<>()));
        w.run(syms);

        final Rule query5 = new Rule(new Predicate(sibling, Arrays.asList(
                new Term.Variable(syms.insert("sibling1")),
                new Term.Variable(syms.insert("sibling2")))),
                List.of(new Predicate(sibling, Arrays.asList(
                        new Term.Variable(syms.insert("sibling1")),
                        new Term.Variable(syms.insert("sibling2"))))),
                new ArrayList<>());
        out.println("siblings: [" + String.join(", ",
<<<<<<< HEAD
                w.query_rule(query5, (long) 0, new TrustedOrigins(0), syms)
                        .stream().map(syms::print_fact).collect(Collectors.toSet())) + "]");
=======
                w.queryRule(query5, (long) 0, new TrustedOrigins(0), syms)
                        .stream().map(syms::printFact).collect(Collectors.toSet())) + "]");
>>>>>>> f332b8a5
    }

    @Test
    public void testNumbers() throws Error {
        final World w = new World();
        final SymbolTable syms = new SymbolTable();

        final Term abc = syms.add("abc");
        final Term def = syms.add("def");
        final Term ghi = syms.add("ghi");
        final Term jkl = syms.add("jkl");
        final Term mno = syms.add("mno");
        final Term aaa = syms.add("AAA");
        final Term bbb = syms.add("BBB");
        final Term ccc = syms.add("CCC");
        final long t1 = syms.insert("t1");
        final long t2 = syms.insert("t2");
        final long join = syms.insert("join");

<<<<<<< HEAD
        w.add_fact(new Origin(0), new Fact(new Predicate(t1, Arrays.asList(new Term.Integer(0), abc))));
        w.add_fact(new Origin(0), new Fact(new Predicate(t1, Arrays.asList(new Term.Integer(1), def))));
        w.add_fact(new Origin(0), new Fact(new Predicate(t1, Arrays.asList(new Term.Integer(2), ghi))));
        w.add_fact(new Origin(0), new Fact(new Predicate(t1, Arrays.asList(new Term.Integer(3), jkl))));
        w.add_fact(new Origin(0), new Fact(new Predicate(t1, Arrays.asList(new Term.Integer(4), mno))));

        w.add_fact(new Origin(0), new Fact(new Predicate(t2, Arrays.asList(new Term.Integer(0), aaa, new Term.Integer(0)))));
        w.add_fact(new Origin(0), new Fact(new Predicate(t2, Arrays.asList(new Term.Integer(1), bbb, new Term.Integer(0)))));
        w.add_fact(new Origin(0), new Fact(new Predicate(t2, Arrays.asList(new Term.Integer(2), ccc, new Term.Integer(1)))));

        FactSet res = w.query_rule(new Rule(new Predicate(join,
=======
        w.addFact(new Origin(0), new Fact(new Predicate(t1, Arrays.asList(new Term.Integer(0), abc))));
        w.addFact(new Origin(0), new Fact(new Predicate(t1, Arrays.asList(new Term.Integer(1), def))));
        w.addFact(new Origin(0), new Fact(new Predicate(t1, Arrays.asList(new Term.Integer(2), ghi))));
        w.addFact(new Origin(0), new Fact(new Predicate(t1, Arrays.asList(new Term.Integer(3), jkl))));
        w.addFact(new Origin(0), new Fact(new Predicate(t1, Arrays.asList(new Term.Integer(4), mno))));

        w.addFact(new Origin(0), new Fact(new Predicate(t2, Arrays.asList(new Term.Integer(0), aaa, new Term.Integer(0)))));
        w.addFact(new Origin(0), new Fact(new Predicate(t2, Arrays.asList(new Term.Integer(1), bbb, new Term.Integer(0)))));
        w.addFact(new Origin(0), new Fact(new Predicate(t2, Arrays.asList(new Term.Integer(2), ccc, new Term.Integer(1)))));

        FactSet res = w.queryRule(new Rule(new Predicate(join,
>>>>>>> f332b8a5
                        Arrays.asList(new Term.Variable(syms.insert("left")), new Term.Variable(syms.insert("right")))
                ),
                        Arrays.asList(new Predicate(t1, Arrays.asList(new Term.Variable(syms.insert("id")), new Term.Variable(syms.insert("left")))),
                                new Predicate(t2,
                                        Arrays.asList(
                                                new Term.Variable(syms.insert("t2_id")),
                                                new Term.Variable(syms.insert("right")),
                                                new Term.Variable(syms.insert("id"))))), new ArrayList<>()),
                (long) 0, new TrustedOrigins(0), syms);
        for (Iterator<Fact> it = res.stream().iterator(); it.hasNext(); ) {
            Fact f = it.next();
<<<<<<< HEAD
            out.println("\t" + syms.print_fact(f));
=======
            out.println("\t" + syms.printFact(f));
>>>>>>> f332b8a5
        }
        FactSet expected = new FactSet(new Origin(0), new HashSet<>(Arrays.asList(new Fact(new Predicate(join, Arrays.asList(abc, aaa))),
                new Fact(new Predicate(join, Arrays.asList(abc, bbb))),
                new Fact(new Predicate(join, Arrays.asList(def, ccc))))));
        assertEquals(expected, res);

<<<<<<< HEAD
        res = w.query_rule(new Rule(new Predicate(join,
=======
        res = w.queryRule(new Rule(new Predicate(join,
>>>>>>> f332b8a5
                Arrays.asList(new Term.Variable(syms.insert("left")), new Term.Variable(syms.insert("right")))),
                Arrays.asList(new Predicate(t1, Arrays.asList(new Term.Variable(syms.insert("id")), new Term.Variable(syms.insert("left")))),
                        new Predicate(t2,
                                Arrays.asList(
                                        new Term.Variable(syms.insert("t2_id")),
                                        new Term.Variable(syms.insert("right")),
                                        new Term.Variable(syms.insert("id"))))),
                List.of(new Expression(new ArrayList<>(Arrays.asList(
                        new Op.Value(new Term.Variable(syms.insert("id"))),
                        new Op.Value(new Term.Integer(1)),
                        new Op.Binary(Op.BinaryOp.LessThan)
                ))))
        ), (long) 0, new TrustedOrigins(0), syms);
<<<<<<< HEAD
        res.stream().forEachOrdered(fact -> out.println("\t" + syms.print_fact(fact)));
=======
        res.stream().forEachOrdered(fact -> out.println("\t" + syms.printFact(fact)));
>>>>>>> f332b8a5
        expected = new FactSet(new Origin(0),
                new HashSet<>(Arrays.asList(new Fact(new Predicate(join, Arrays.asList(abc, aaa))), new Fact(new Predicate(join, Arrays.asList(abc, bbb))))));
        assertEquals(expected, res);
    }

    private FactSet testSuffix(final World w, SymbolTable syms, final long suff, final long route, final String suffix) throws Error {
<<<<<<< HEAD
        return w.query_rule(new Rule(new Predicate(suff,
=======
        return w.queryRule(new Rule(new Predicate(suff,
>>>>>>> f332b8a5
                Arrays.asList(new Term.Variable(syms.insert("app_id")), new Term.Variable(syms.insert("domain")))),
                List.of(
                        new Predicate(route, Arrays.asList(
                                new Term.Variable(syms.insert("route_id")),
                                new Term.Variable(syms.insert("app_id")),
                                new Term.Variable(syms.insert("domain"))))
                ),
                List.of(new Expression(new ArrayList<>(Arrays.asList(
                        new Op.Value(new Term.Variable(syms.insert("domain"))),
                        new Op.Value(syms.add(suffix)),
                        new Op.Binary(Op.BinaryOp.Suffix)
                ))))
        ), (long) 0, new TrustedOrigins(0), syms);
    }

    @Test
    public void testStr() throws Error {
        final World w = new World();
        final SymbolTable syms = new SymbolTable();

        final Term app_0 = syms.add("app_0");
        final Term app_1 = syms.add("app_1");
        final Term app_2 = syms.add("app_2");
        final long route = syms.insert("route");
        final long suff = syms.insert("route suffix");

<<<<<<< HEAD
        w.add_fact(new Origin(0), new Fact(new Predicate(route, Arrays.asList(new Term.Integer(0), app_0, syms.add("example.com")))));
        w.add_fact(new Origin(0), new Fact(new Predicate(route, Arrays.asList(new Term.Integer(1), app_1, syms.add("test.com")))));
        w.add_fact(new Origin(0), new Fact(new Predicate(route, Arrays.asList(new Term.Integer(2), app_2, syms.add("test.fr")))));
        w.add_fact(new Origin(0), new Fact(new Predicate(route, Arrays.asList(new Term.Integer(3), app_0, syms.add("www.example.com")))));
        w.add_fact(new Origin(0), new Fact(new Predicate(route, Arrays.asList(new Term.Integer(4), app_1, syms.add("mx.example.com")))));

        FactSet res = testSuffix(w, syms, suff, route, ".fr");
        res.stream().forEachOrdered(fact -> out.println("\t" + syms.print_fact(fact)));
=======
        w.addFact(new Origin(0), new Fact(new Predicate(route, Arrays.asList(new Term.Integer(0), app_0, syms.add("example.com")))));
        w.addFact(new Origin(0), new Fact(new Predicate(route, Arrays.asList(new Term.Integer(1), app_1, syms.add("test.com")))));
        w.addFact(new Origin(0), new Fact(new Predicate(route, Arrays.asList(new Term.Integer(2), app_2, syms.add("test.fr")))));
        w.addFact(new Origin(0), new Fact(new Predicate(route, Arrays.asList(new Term.Integer(3), app_0, syms.add("www.example.com")))));
        w.addFact(new Origin(0), new Fact(new Predicate(route, Arrays.asList(new Term.Integer(4), app_1, syms.add("mx.example.com")))));

        FactSet res = testSuffix(w, syms, suff, route, ".fr");
        res.stream().forEachOrdered(fact -> out.println("\t" + syms.printFact(fact)));
>>>>>>> f332b8a5
        FactSet expected = new FactSet(new Origin(0),
                new HashSet<>(List.of(new Fact(new Predicate(suff, Arrays.asList(app_2, syms.add("test.fr")))))));
        assertEquals(expected, res);

        res = testSuffix(w, syms, suff, route, "example.com");
<<<<<<< HEAD
        res.stream().forEachOrdered(fact -> out.println("\t" + syms.print_fact(fact)));
=======
        res.stream().forEachOrdered(fact -> out.println("\t" + syms.printFact(fact)));
>>>>>>> f332b8a5

        expected = new FactSet(new Origin(0), new HashSet<>(Arrays.asList(new Fact(new Predicate(suff,
                        Arrays.asList(
                                app_0,
                                syms.add("example.com")))),
                new Fact(new Predicate(suff,
                        Arrays.asList(app_0, syms.add("www.example.com")))),
                new Fact(new Predicate(suff, Arrays.asList(app_1, syms.add("mx.example.com")))))));
        assertEquals(expected, res);
    }

    @Test
    public void testDate() throws Error {
        final World w = new World();
        final SymbolTable syms = new SymbolTable();

        final Instant t1 = Instant.now();
        out.println("t1 = " + t1);
        final Instant t2 = t1.plusSeconds(10);
        out.println("t2 = " + t2);
        final Instant t3 = t2.plusSeconds(30);
        out.println("t3 = " + t3);

        final long t2_timestamp = t2.getEpochSecond();

        final Term abc = syms.add("abc");
        final Term def = syms.add("def");
        final long x = syms.insert("x");
        final long before = syms.insert("before");
        final long after = syms.insert("after");

<<<<<<< HEAD
        w.add_fact(new Origin(0), new Fact(new Predicate(x, Arrays.asList(new Term.Date(t1.getEpochSecond()), abc))));
        w.add_fact(new Origin(0), new Fact(new Predicate(x, Arrays.asList(new Term.Date(t3.getEpochSecond()), def))));
=======
        w.addFact(new Origin(0), new Fact(new Predicate(x, Arrays.asList(new Term.Date(t1.getEpochSecond()), abc))));
        w.addFact(new Origin(0), new Fact(new Predicate(x, Arrays.asList(new Term.Date(t3.getEpochSecond()), def))));
>>>>>>> f332b8a5

        final Rule r1 = new Rule(new Predicate(
                before,
                Arrays.asList(new Term.Variable(syms.insert("date")), new Term.Variable(syms.insert("val")))),
                List.of(
                        new Predicate(x, Arrays.asList(new Term.Variable(syms.insert("date")), new Term.Variable(syms.insert("val"))))
                ),
                Arrays.asList(
                        new Expression(new ArrayList<>(Arrays.asList(
                                new Op.Value(new Term.Variable(syms.insert("date"))),
                                new Op.Value(new Term.Date(t2_timestamp)),
                                new Op.Binary(Op.BinaryOp.LessOrEqual)
                        ))),
                        new Expression(new ArrayList<>(Arrays.asList(
                                new Op.Value(new Term.Variable(syms.insert("date"))),
                                new Op.Value(new Term.Date(0)),
                                new Op.Binary(Op.BinaryOp.GreaterOrEqual)
                        )))
                )
        );

<<<<<<< HEAD
        out.println("testing r1: " + syms.print_rule(r1));
        FactSet res = w.query_rule(r1, (long) 0, new TrustedOrigins(0), syms);
        res.stream().forEachOrdered(fact -> out.println("\t" + syms.print_fact(fact)));
=======
        out.println("testing r1: " + syms.printRule(r1));
        FactSet res = w.queryRule(r1, (long) 0, new TrustedOrigins(0), syms);
        res.stream().forEachOrdered(fact -> out.println("\t" + syms.printFact(fact)));
>>>>>>> f332b8a5
        FactSet expected = new FactSet(new Origin(0), new HashSet<>(List.of(new Fact(new Predicate(before, Arrays.asList(new Term.Date(t1.getEpochSecond()), abc))))));
        assertEquals(expected, res);

        final Rule r2 = new Rule(new Predicate(
                after,
                Arrays.asList(new Term.Variable(syms.insert("date")), new Term.Variable(syms.insert("val")))),
                List.of(
                        new Predicate(x, Arrays.asList(new Term.Variable(syms.insert("date")), new Term.Variable(syms.insert("val"))))
                ),
                Arrays.asList(
                        new Expression(new ArrayList<>(Arrays.asList(
                                new Op.Value(new Term.Variable(syms.insert("date"))),
                                new Op.Value(new Term.Date(t2_timestamp)),
                                new Op.Binary(Op.BinaryOp.GreaterOrEqual)
                        ))),
                        new Expression(new ArrayList<>(Arrays.asList(
                                new Op.Value(new Term.Variable(syms.insert("date"))),
                                new Op.Value(new Term.Date(0)),
                                new Op.Binary(Op.BinaryOp.GreaterOrEqual)
                        )))
                )
        );

<<<<<<< HEAD
        out.println("testing r2: " + syms.print_rule(r2));
        res = w.query_rule(r2, (long) 0, new TrustedOrigins(0), syms);
        res.stream().forEachOrdered(fact -> out.println("\t" + syms.print_fact(fact)));
=======
        out.println("testing r2: " + syms.printRule(r2));
        res = w.queryRule(r2, (long) 0, new TrustedOrigins(0), syms);
        res.stream().forEachOrdered(fact -> out.println("\t" + syms.printFact(fact)));
>>>>>>> f332b8a5
        expected = new FactSet(new Origin(0), new HashSet<>(List.of(new Fact(new Predicate(after, Arrays.asList(new Term.Date(t3.getEpochSecond()), def))))));
        assertEquals(expected, res);
    }

    @Test
    public void testSet() throws Error {
        final World w = new World();
        final SymbolTable syms = new SymbolTable();

        final Term abc = syms.add("abc");
        final Term def = syms.add("def");
        final long x = syms.insert("x");
        final long int_set = syms.insert("int_set");
        final long symbol_set = syms.insert("symbol_set");
        final long string_set = syms.insert("string_set");

<<<<<<< HEAD
        w.add_fact(new Origin(0), new Fact(new Predicate(x, Arrays.asList(abc, new Term.Integer(0), syms.add("test")))));
        w.add_fact(new Origin(0), new Fact(new Predicate(x, Arrays.asList(def, new Term.Integer(2), syms.add("hello")))));
=======
        w.addFact(new Origin(0), new Fact(new Predicate(x, Arrays.asList(abc, new Term.Integer(0), syms.add("test")))));
        w.addFact(new Origin(0), new Fact(new Predicate(x, Arrays.asList(def, new Term.Integer(2), syms.add("hello")))));
>>>>>>> f332b8a5

        final Rule r1 = new Rule(new Predicate(
                int_set,
                Arrays.asList(new Term.Variable(syms.insert("sym")), new Term.Variable(syms.insert("str")))
        ),
                List.of(new Predicate(x,
                        Arrays.asList(new Term.Variable(syms.insert("sym")), new Term.Variable(syms.insert("int")), new Term.Variable(syms.insert("str"))))
                ),
                List.of(
                        new Expression(new ArrayList<>(Arrays.asList(
                                new Op.Value(new Term.Set(new HashSet<>(Arrays.asList(new Term.Integer(0L), new Term.Integer(1L))))),
                                new Op.Value(new Term.Variable(syms.insert("int"))),
                                new Op.Binary(Op.BinaryOp.Contains)
                        )))
                )
        );
<<<<<<< HEAD
        out.println("testing r1: " + syms.print_rule(r1));
        FactSet res = w.query_rule(r1, (long) 0, new TrustedOrigins(0), syms);
        res.stream().forEachOrdered(fact -> out.println("\t" + syms.print_fact(fact)));
=======
        out.println("testing r1: " + syms.printRule(r1));
        FactSet res = w.queryRule(r1, (long) 0, new TrustedOrigins(0), syms);
        res.stream().forEachOrdered(fact -> out.println("\t" + syms.printFact(fact)));
>>>>>>> f332b8a5
        FactSet expected = new FactSet(new Origin(0), new HashSet<>(List.of(new Fact(new Predicate(int_set, Arrays.asList(abc, syms.add("test")))))));
        assertEquals(expected, res);

        final long abc_sym_id = syms.insert("abc");
        final long ghi_sym_id = syms.insert("ghi");

        final Rule r2 = new Rule(new Predicate(symbol_set,
                Arrays.asList(new Term.Variable(syms.insert("sym")), new Term.Variable(syms.insert("int")), new Term.Variable(syms.insert("str")))),
                List.of(new Predicate(x, Arrays.asList(new Term.Variable(syms.insert("sym")), new Term.Variable(syms.insert("int")), new Term.Variable(syms.insert("str"))))
                ),
                List.of(
                        new Expression(new ArrayList<>(Arrays.asList(
                                new Op.Value(new Term.Set(new HashSet<>(Arrays.asList(new Term.Str(abc_sym_id), new Term.Str(ghi_sym_id))))),
                                new Op.Value(new Term.Variable(syms.insert("sym"))),
                                new Op.Binary(Op.BinaryOp.Contains),
<<<<<<< HEAD
                                new Op.Unary(Op.UnaryOp.Negate)
                        )))
                )
        );

        out.println("testing r2: " + syms.print_rule(r2));
        res = w.query_rule(r2, (long) 0, new TrustedOrigins(0), syms);
        res.stream().forEachOrdered(fact -> out.println("\t" + syms.print_fact(fact)));
=======
                                new Op.Unary(Op.UnaryOp.NEGATE)
                        )))
                )
        );

        out.println("testing r2: " + syms.printRule(r2));
        res = w.queryRule(r2, (long) 0, new TrustedOrigins(0), syms);
        res.stream().forEachOrdered(fact -> out.println("\t" + syms.printFact(fact)));
>>>>>>> f332b8a5
        expected = new FactSet(new Origin(0), new HashSet<>(List.of(new Fact(new Predicate(symbol_set, Arrays.asList(def, new Term.Integer(2), syms.add("hello")))))));
        assertEquals(expected, res);

        final Rule r3 = new Rule(
                new Predicate(string_set, Arrays.asList(new Term.Variable(syms.insert("sym")), new Term.Variable(syms.insert("int")), new Term.Variable(syms.insert("str")))),
                List.of(new Predicate(x, Arrays.asList(new Term.Variable(syms.insert("sym")), new Term.Variable(syms.insert("int")), new Term.Variable(syms.insert("str"))))),
                List.of(
                        new Expression(new ArrayList<>(Arrays.asList(
                                new Op.Value(new Term.Set(new HashSet<>(Arrays.asList(syms.add("test"), syms.add("aaa"))))),
                                new Op.Value(new Term.Variable(syms.insert("str"))),
                                new Op.Binary(Op.BinaryOp.Contains)
                        )))
                )
        );
<<<<<<< HEAD
        out.println("testing r3: " + syms.print_rule(r3));
        res = w.query_rule(r3, (long) 0, new TrustedOrigins(0), syms);
        res.stream().forEachOrdered(fact -> out.println("\t" + syms.print_fact(fact)));
=======
        out.println("testing r3: " + syms.printRule(r3));
        res = w.queryRule(r3, (long) 0, new TrustedOrigins(0), syms);
        res.stream().forEachOrdered(fact -> out.println("\t" + syms.printFact(fact)));
>>>>>>> f332b8a5
        expected = new FactSet(new Origin(0), new HashSet<>(List.of(new Fact(new Predicate(string_set, Arrays.asList(abc, new Term.Integer(0), syms.add("test")))))));
        assertEquals(expected, res);
    }

    @Test
    public void testResource() throws Error {
        final World w = new World();
        final SymbolTable syms = new SymbolTable();

        final long resource = syms.insert("resource");
        final long operation = syms.insert("operation");
        final long right = syms.insert("right");
        final Term file1 = syms.add("file1");
        final Term file2 = syms.add("file2");
        final Term read = syms.add("read");
        final Term write = syms.add("write");


<<<<<<< HEAD
        w.add_fact(new Origin(0), new Fact(new Predicate(right, Arrays.asList(file1, read))));
        w.add_fact(new Origin(0), new Fact(new Predicate(right, Arrays.asList(file2, read))));
        w.add_fact(new Origin(0), new Fact(new Predicate(right, Arrays.asList(file1, write))));
=======
        w.addFact(new Origin(0), new Fact(new Predicate(right, Arrays.asList(file1, read))));
        w.addFact(new Origin(0), new Fact(new Predicate(right, Arrays.asList(file2, read))));
        w.addFact(new Origin(0), new Fact(new Predicate(right, Arrays.asList(file1, write))));
>>>>>>> f332b8a5

        final long caveat1 = syms.insert("caveat1");
        //r1: caveat2(#file1) <- resource(#ambient, #file1)
        final Rule r1 = new Rule(
                new Predicate(caveat1, List.of(file1)),
                List.of(new Predicate(resource, List.of(file1))
                ), new ArrayList<>());

<<<<<<< HEAD
        out.println("testing caveat 1(should return nothing): " + syms.print_rule(r1));
        FactSet res = w.query_rule(r1, (long) 0, new TrustedOrigins(0), syms);
        out.println(res);
        res.stream().forEachOrdered(fact -> out.println("\t" + syms.print_fact(fact)));
=======
        out.println("testing caveat 1(should return nothing): " + syms.printRule(r1));
        FactSet res = w.queryRule(r1, (long) 0, new TrustedOrigins(0), syms);
        out.println(res);
        res.stream().forEachOrdered(fact -> out.println("\t" + syms.printFact(fact)));
>>>>>>> f332b8a5
        assertEquals(0, res.size());

        final long caveat2 = syms.insert("caveat2");
        final long var0_id = syms.insert("var0");
        final Term var0 = new Term.Variable(var0_id);
        //r2: caveat1(0?) <- resource(#ambient, 0?) && operation(#ambient, #read) && right(#authority, 0?, #read)
        final Rule r2 = new Rule(
                new Predicate(caveat2, List.of(var0)),
                Arrays.asList(
                        new Predicate(resource, List.of(var0)),
                        new Predicate(operation, List.of(read)),
                        new Predicate(right, Arrays.asList(var0, read))
                ), new ArrayList<>());

<<<<<<< HEAD
        out.println("testing caveat 2: " + syms.print_rule(r2));
        res = w.query_rule(r2, (long) 0, new TrustedOrigins(0), syms);
        out.println(res);
        res.stream().forEachOrdered(fact -> out.println("\t" + syms.print_fact(fact)));
=======
        out.println("testing caveat 2: " + syms.printRule(r2));
        res = w.queryRule(r2, (long) 0, new TrustedOrigins(0), syms);
        out.println(res);
        res.stream().forEachOrdered(fact -> out.println("\t" + syms.printFact(fact)));
>>>>>>> f332b8a5
        assertEquals(0, res.size());
    }
}<|MERGE_RESOLUTION|>--- conflicted
+++ resolved
@@ -27,15 +27,9 @@
         final long grandparent = syms.insert("grandparent");
         final long sibling = syms.insert("siblings");
 
-<<<<<<< HEAD
-        w.add_fact(new Origin(0), new Fact(new Predicate(parent, Arrays.asList(a, b))));
-        w.add_fact(new Origin(0), new Fact(new Predicate(parent, Arrays.asList(b, c))));
-        w.add_fact(new Origin(0), new Fact(new Predicate(parent, Arrays.asList(c, d))));
-=======
         w.addFact(new Origin(0), new Fact(new Predicate(parent, Arrays.asList(a, b))));
         w.addFact(new Origin(0), new Fact(new Predicate(parent, Arrays.asList(b, c))));
         w.addFact(new Origin(0), new Fact(new Predicate(parent, Arrays.asList(c, d))));
->>>>>>> f332b8a5
 
         final Rule r1 = new Rule(new Predicate(grandparent,
                 Arrays.asList(new Term.Variable(syms.insert("grandparent")), new Term.Variable(syms.insert("grandchild")))), Arrays.asList(
@@ -43,17 +37,10 @@
                 new Predicate(parent, Arrays.asList(new Term.Variable(syms.insert("parent")), new Term.Variable(syms.insert("grandchild"))))
         ), new ArrayList<>());
 
-<<<<<<< HEAD
-        out.println("testing r1: " + syms.print_rule(r1));
-        FactSet query_rule_result = w.query_rule(r1, (long) 0, new TrustedOrigins(0), syms);
-        out.println("grandparents query_rules: [" + query_rule_result.stream().map(syms::print_fact).collect(Collectors.joining(", ")) + "]");
-        out.println("current facts: [" + w.facts().stream().map(syms::print_fact).collect(Collectors.joining(", ")) + "]");
-=======
         out.println("testing r1: " + syms.printRule(r1));
         FactSet queryRuleResult = w.queryRule(r1, (long) 0, new TrustedOrigins(0), syms);
         out.println("grandparents query_rules: [" + queryRuleResult.stream().map(syms::printFact).collect(Collectors.joining(", ")) + "]");
         out.println("current facts: [" + w.facts().stream().map(syms::printFact).collect(Collectors.joining(", ")) + "]");
->>>>>>> f332b8a5
 
         final Rule r2 = new Rule(new Predicate(grandparent,
                 Arrays.asList(new Term.Variable(syms.insert("grandparent")), new Term.Variable(syms.insert("grandchild")))), Arrays.asList(
@@ -61,13 +48,8 @@
                 new Predicate(parent, Arrays.asList(new Term.Variable(syms.insert("parent")), new Term.Variable(syms.insert("grandchild"))))
         ), new ArrayList<>());
 
-<<<<<<< HEAD
-        out.println("adding r2: " + syms.print_rule(r2));
-        w.add_rule((long) 0, new TrustedOrigins(0), r2);
-=======
         out.println("adding r2: " + syms.printRule(r2));
         w.addRule((long) 0, new TrustedOrigins(0), r2);
->>>>>>> f332b8a5
         w.run(syms);
 
         out.println("parents:");
@@ -77,44 +59,26 @@
                         Arrays.asList(new Term.Variable(syms.insert("parent")), new Term.Variable(syms.insert("child"))))),
                 new ArrayList<>());
 
-<<<<<<< HEAD
-        for (Iterator<Fact> it = w.query_rule(query1, (long) 0, new TrustedOrigins(0), syms).stream().iterator(); it.hasNext(); ) {
-            Fact fact = it.next();
-            out.println("\t" + syms.print_fact(fact));
-=======
         for (Iterator<Fact> it = w.queryRule(query1, (long) 0, new TrustedOrigins(0), syms).stream().iterator(); it.hasNext(); ) {
             Fact fact = it.next();
             out.println("\t" + syms.printFact(fact));
->>>>>>> f332b8a5
         }
         final Rule query2 = new Rule(new Predicate(parent, Arrays.asList(new Term.Variable(syms.insert("parent")), b)),
                 List.of(new Predicate(parent, Arrays.asList(new Term.Variable(syms.insert("parent")), b))),
                 new ArrayList<>());
         out.println("parents of B: [" + String.join(", ",
-<<<<<<< HEAD
-                w.query_rule(query2, (long) 0, new TrustedOrigins(0), syms)
-                        .stream().map(syms::print_fact).collect(Collectors.toSet())) + "]");
-=======
                 w.queryRule(query2, (long) 0, new TrustedOrigins(0), syms)
                         .stream().map(syms::printFact).collect(Collectors.toSet())) + "]");
->>>>>>> f332b8a5
         final Rule query3 = new Rule(new Predicate(grandparent, Arrays.asList(new Term.Variable(syms.insert("grandparent")),
                 new Term.Variable(syms.insert("grandchild")))),
                 List.of(new Predicate(grandparent, Arrays.asList(new Term.Variable(syms.insert("grandparent")),
                         new Term.Variable(syms.insert("grandchild"))))),
                 new ArrayList<>());
         out.println("grandparents: [" + String.join(", ",
-<<<<<<< HEAD
-                w.query_rule(query3, (long) 0, new TrustedOrigins(0), syms)
-                        .stream().map(syms::print_fact).collect(Collectors.toSet())) + "]");
-
-        w.add_fact(new Origin(0), new Fact(new Predicate(parent, Arrays.asList(c, e))));
-=======
                 w.queryRule(query3, (long) 0, new TrustedOrigins(0), syms)
                         .stream().map(syms::printFact).collect(Collectors.toSet())) + "]");
 
         w.addFact(new Origin(0), new Fact(new Predicate(parent, Arrays.asList(c, e))));
->>>>>>> f332b8a5
         w.run(syms);
 
         final Rule query4 = new Rule(new Predicate(grandparent,
@@ -122,15 +86,9 @@
                 List.of(new Predicate(grandparent,
                         Arrays.asList(new Term.Variable(syms.insert("grandparent")), new Term.Variable(syms.insert("grandchild"))))),
                 new ArrayList<>());
-<<<<<<< HEAD
-        final FactSet res = w.query_rule(query4, (long) 0, new TrustedOrigins(0), syms);
-        out.println("grandparents after inserting parent(C, E): [" + String.join(", ",
-                res.stream().map(syms::print_fact).collect(Collectors.toSet())) + "]");
-=======
         final FactSet res = w.queryRule(query4, (long) 0, new TrustedOrigins(0), syms);
         out.println("grandparents after inserting parent(C, E): [" + String.join(", ",
                 res.stream().map(syms::printFact).collect(Collectors.toSet())) + "]");
->>>>>>> f332b8a5
 
         final FactSet expected = new FactSet(new Origin(0), new HashSet<>(Arrays.asList(
                 new Fact(new Predicate(grandparent, Arrays.asList(a, c))),
@@ -138,11 +96,7 @@
                 new Fact(new Predicate(grandparent, Arrays.asList(b, e))))));
         assertEquals(expected, res);
 
-<<<<<<< HEAD
-        w.add_rule((long) 0, new TrustedOrigins(0), new Rule(new Predicate(sibling,
-=======
         w.addRule((long) 0, new TrustedOrigins(0), new Rule(new Predicate(sibling,
->>>>>>> f332b8a5
                 Arrays.asList(new Term.Variable(syms.insert("sibling1")), new Term.Variable(syms.insert("sibling2")))), Arrays.asList(
                 new Predicate(parent, Arrays.asList(new Term.Variable(syms.insert("parent")), new Term.Variable(syms.insert("sibling1")))),
                 new Predicate(parent, Arrays.asList(new Term.Variable(syms.insert("parent")), new Term.Variable(syms.insert("sibling2"))))
@@ -157,13 +111,8 @@
                         new Term.Variable(syms.insert("sibling2"))))),
                 new ArrayList<>());
         out.println("siblings: [" + String.join(", ",
-<<<<<<< HEAD
-                w.query_rule(query5, (long) 0, new TrustedOrigins(0), syms)
-                        .stream().map(syms::print_fact).collect(Collectors.toSet())) + "]");
-=======
                 w.queryRule(query5, (long) 0, new TrustedOrigins(0), syms)
                         .stream().map(syms::printFact).collect(Collectors.toSet())) + "]");
->>>>>>> f332b8a5
     }
 
     @Test
@@ -183,19 +132,6 @@
         final long t2 = syms.insert("t2");
         final long join = syms.insert("join");
 
-<<<<<<< HEAD
-        w.add_fact(new Origin(0), new Fact(new Predicate(t1, Arrays.asList(new Term.Integer(0), abc))));
-        w.add_fact(new Origin(0), new Fact(new Predicate(t1, Arrays.asList(new Term.Integer(1), def))));
-        w.add_fact(new Origin(0), new Fact(new Predicate(t1, Arrays.asList(new Term.Integer(2), ghi))));
-        w.add_fact(new Origin(0), new Fact(new Predicate(t1, Arrays.asList(new Term.Integer(3), jkl))));
-        w.add_fact(new Origin(0), new Fact(new Predicate(t1, Arrays.asList(new Term.Integer(4), mno))));
-
-        w.add_fact(new Origin(0), new Fact(new Predicate(t2, Arrays.asList(new Term.Integer(0), aaa, new Term.Integer(0)))));
-        w.add_fact(new Origin(0), new Fact(new Predicate(t2, Arrays.asList(new Term.Integer(1), bbb, new Term.Integer(0)))));
-        w.add_fact(new Origin(0), new Fact(new Predicate(t2, Arrays.asList(new Term.Integer(2), ccc, new Term.Integer(1)))));
-
-        FactSet res = w.query_rule(new Rule(new Predicate(join,
-=======
         w.addFact(new Origin(0), new Fact(new Predicate(t1, Arrays.asList(new Term.Integer(0), abc))));
         w.addFact(new Origin(0), new Fact(new Predicate(t1, Arrays.asList(new Term.Integer(1), def))));
         w.addFact(new Origin(0), new Fact(new Predicate(t1, Arrays.asList(new Term.Integer(2), ghi))));
@@ -207,7 +143,6 @@
         w.addFact(new Origin(0), new Fact(new Predicate(t2, Arrays.asList(new Term.Integer(2), ccc, new Term.Integer(1)))));
 
         FactSet res = w.queryRule(new Rule(new Predicate(join,
->>>>>>> f332b8a5
                         Arrays.asList(new Term.Variable(syms.insert("left")), new Term.Variable(syms.insert("right")))
                 ),
                         Arrays.asList(new Predicate(t1, Arrays.asList(new Term.Variable(syms.insert("id")), new Term.Variable(syms.insert("left")))),
@@ -219,22 +154,14 @@
                 (long) 0, new TrustedOrigins(0), syms);
         for (Iterator<Fact> it = res.stream().iterator(); it.hasNext(); ) {
             Fact f = it.next();
-<<<<<<< HEAD
-            out.println("\t" + syms.print_fact(f));
-=======
             out.println("\t" + syms.printFact(f));
->>>>>>> f332b8a5
         }
         FactSet expected = new FactSet(new Origin(0), new HashSet<>(Arrays.asList(new Fact(new Predicate(join, Arrays.asList(abc, aaa))),
                 new Fact(new Predicate(join, Arrays.asList(abc, bbb))),
                 new Fact(new Predicate(join, Arrays.asList(def, ccc))))));
         assertEquals(expected, res);
 
-<<<<<<< HEAD
-        res = w.query_rule(new Rule(new Predicate(join,
-=======
         res = w.queryRule(new Rule(new Predicate(join,
->>>>>>> f332b8a5
                 Arrays.asList(new Term.Variable(syms.insert("left")), new Term.Variable(syms.insert("right")))),
                 Arrays.asList(new Predicate(t1, Arrays.asList(new Term.Variable(syms.insert("id")), new Term.Variable(syms.insert("left")))),
                         new Predicate(t2,
@@ -248,22 +175,14 @@
                         new Op.Binary(Op.BinaryOp.LessThan)
                 ))))
         ), (long) 0, new TrustedOrigins(0), syms);
-<<<<<<< HEAD
-        res.stream().forEachOrdered(fact -> out.println("\t" + syms.print_fact(fact)));
-=======
-        res.stream().forEachOrdered(fact -> out.println("\t" + syms.printFact(fact)));
->>>>>>> f332b8a5
+        res.stream().forEachOrdered(fact -> out.println("\t" + syms.printFact(fact)));
         expected = new FactSet(new Origin(0),
                 new HashSet<>(Arrays.asList(new Fact(new Predicate(join, Arrays.asList(abc, aaa))), new Fact(new Predicate(join, Arrays.asList(abc, bbb))))));
         assertEquals(expected, res);
     }
 
     private FactSet testSuffix(final World w, SymbolTable syms, final long suff, final long route, final String suffix) throws Error {
-<<<<<<< HEAD
-        return w.query_rule(new Rule(new Predicate(suff,
-=======
         return w.queryRule(new Rule(new Predicate(suff,
->>>>>>> f332b8a5
                 Arrays.asList(new Term.Variable(syms.insert("app_id")), new Term.Variable(syms.insert("domain")))),
                 List.of(
                         new Predicate(route, Arrays.asList(
@@ -290,16 +209,6 @@
         final long route = syms.insert("route");
         final long suff = syms.insert("route suffix");
 
-<<<<<<< HEAD
-        w.add_fact(new Origin(0), new Fact(new Predicate(route, Arrays.asList(new Term.Integer(0), app_0, syms.add("example.com")))));
-        w.add_fact(new Origin(0), new Fact(new Predicate(route, Arrays.asList(new Term.Integer(1), app_1, syms.add("test.com")))));
-        w.add_fact(new Origin(0), new Fact(new Predicate(route, Arrays.asList(new Term.Integer(2), app_2, syms.add("test.fr")))));
-        w.add_fact(new Origin(0), new Fact(new Predicate(route, Arrays.asList(new Term.Integer(3), app_0, syms.add("www.example.com")))));
-        w.add_fact(new Origin(0), new Fact(new Predicate(route, Arrays.asList(new Term.Integer(4), app_1, syms.add("mx.example.com")))));
-
-        FactSet res = testSuffix(w, syms, suff, route, ".fr");
-        res.stream().forEachOrdered(fact -> out.println("\t" + syms.print_fact(fact)));
-=======
         w.addFact(new Origin(0), new Fact(new Predicate(route, Arrays.asList(new Term.Integer(0), app_0, syms.add("example.com")))));
         w.addFact(new Origin(0), new Fact(new Predicate(route, Arrays.asList(new Term.Integer(1), app_1, syms.add("test.com")))));
         w.addFact(new Origin(0), new Fact(new Predicate(route, Arrays.asList(new Term.Integer(2), app_2, syms.add("test.fr")))));
@@ -308,17 +217,12 @@
 
         FactSet res = testSuffix(w, syms, suff, route, ".fr");
         res.stream().forEachOrdered(fact -> out.println("\t" + syms.printFact(fact)));
->>>>>>> f332b8a5
         FactSet expected = new FactSet(new Origin(0),
                 new HashSet<>(List.of(new Fact(new Predicate(suff, Arrays.asList(app_2, syms.add("test.fr")))))));
         assertEquals(expected, res);
 
         res = testSuffix(w, syms, suff, route, "example.com");
-<<<<<<< HEAD
-        res.stream().forEachOrdered(fact -> out.println("\t" + syms.print_fact(fact)));
-=======
-        res.stream().forEachOrdered(fact -> out.println("\t" + syms.printFact(fact)));
->>>>>>> f332b8a5
+        res.stream().forEachOrdered(fact -> out.println("\t" + syms.printFact(fact)));
 
         expected = new FactSet(new Origin(0), new HashSet<>(Arrays.asList(new Fact(new Predicate(suff,
                         Arrays.asList(
@@ -350,13 +254,8 @@
         final long before = syms.insert("before");
         final long after = syms.insert("after");
 
-<<<<<<< HEAD
-        w.add_fact(new Origin(0), new Fact(new Predicate(x, Arrays.asList(new Term.Date(t1.getEpochSecond()), abc))));
-        w.add_fact(new Origin(0), new Fact(new Predicate(x, Arrays.asList(new Term.Date(t3.getEpochSecond()), def))));
-=======
         w.addFact(new Origin(0), new Fact(new Predicate(x, Arrays.asList(new Term.Date(t1.getEpochSecond()), abc))));
         w.addFact(new Origin(0), new Fact(new Predicate(x, Arrays.asList(new Term.Date(t3.getEpochSecond()), def))));
->>>>>>> f332b8a5
 
         final Rule r1 = new Rule(new Predicate(
                 before,
@@ -378,15 +277,9 @@
                 )
         );
 
-<<<<<<< HEAD
-        out.println("testing r1: " + syms.print_rule(r1));
-        FactSet res = w.query_rule(r1, (long) 0, new TrustedOrigins(0), syms);
-        res.stream().forEachOrdered(fact -> out.println("\t" + syms.print_fact(fact)));
-=======
         out.println("testing r1: " + syms.printRule(r1));
         FactSet res = w.queryRule(r1, (long) 0, new TrustedOrigins(0), syms);
         res.stream().forEachOrdered(fact -> out.println("\t" + syms.printFact(fact)));
->>>>>>> f332b8a5
         FactSet expected = new FactSet(new Origin(0), new HashSet<>(List.of(new Fact(new Predicate(before, Arrays.asList(new Term.Date(t1.getEpochSecond()), abc))))));
         assertEquals(expected, res);
 
@@ -410,15 +303,9 @@
                 )
         );
 
-<<<<<<< HEAD
-        out.println("testing r2: " + syms.print_rule(r2));
-        res = w.query_rule(r2, (long) 0, new TrustedOrigins(0), syms);
-        res.stream().forEachOrdered(fact -> out.println("\t" + syms.print_fact(fact)));
-=======
         out.println("testing r2: " + syms.printRule(r2));
         res = w.queryRule(r2, (long) 0, new TrustedOrigins(0), syms);
         res.stream().forEachOrdered(fact -> out.println("\t" + syms.printFact(fact)));
->>>>>>> f332b8a5
         expected = new FactSet(new Origin(0), new HashSet<>(List.of(new Fact(new Predicate(after, Arrays.asList(new Term.Date(t3.getEpochSecond()), def))))));
         assertEquals(expected, res);
     }
@@ -435,13 +322,8 @@
         final long symbol_set = syms.insert("symbol_set");
         final long string_set = syms.insert("string_set");
 
-<<<<<<< HEAD
-        w.add_fact(new Origin(0), new Fact(new Predicate(x, Arrays.asList(abc, new Term.Integer(0), syms.add("test")))));
-        w.add_fact(new Origin(0), new Fact(new Predicate(x, Arrays.asList(def, new Term.Integer(2), syms.add("hello")))));
-=======
         w.addFact(new Origin(0), new Fact(new Predicate(x, Arrays.asList(abc, new Term.Integer(0), syms.add("test")))));
         w.addFact(new Origin(0), new Fact(new Predicate(x, Arrays.asList(def, new Term.Integer(2), syms.add("hello")))));
->>>>>>> f332b8a5
 
         final Rule r1 = new Rule(new Predicate(
                 int_set,
@@ -458,15 +340,9 @@
                         )))
                 )
         );
-<<<<<<< HEAD
-        out.println("testing r1: " + syms.print_rule(r1));
-        FactSet res = w.query_rule(r1, (long) 0, new TrustedOrigins(0), syms);
-        res.stream().forEachOrdered(fact -> out.println("\t" + syms.print_fact(fact)));
-=======
         out.println("testing r1: " + syms.printRule(r1));
         FactSet res = w.queryRule(r1, (long) 0, new TrustedOrigins(0), syms);
         res.stream().forEachOrdered(fact -> out.println("\t" + syms.printFact(fact)));
->>>>>>> f332b8a5
         FactSet expected = new FactSet(new Origin(0), new HashSet<>(List.of(new Fact(new Predicate(int_set, Arrays.asList(abc, syms.add("test")))))));
         assertEquals(expected, res);
 
@@ -482,16 +358,6 @@
                                 new Op.Value(new Term.Set(new HashSet<>(Arrays.asList(new Term.Str(abc_sym_id), new Term.Str(ghi_sym_id))))),
                                 new Op.Value(new Term.Variable(syms.insert("sym"))),
                                 new Op.Binary(Op.BinaryOp.Contains),
-<<<<<<< HEAD
-                                new Op.Unary(Op.UnaryOp.Negate)
-                        )))
-                )
-        );
-
-        out.println("testing r2: " + syms.print_rule(r2));
-        res = w.query_rule(r2, (long) 0, new TrustedOrigins(0), syms);
-        res.stream().forEachOrdered(fact -> out.println("\t" + syms.print_fact(fact)));
-=======
                                 new Op.Unary(Op.UnaryOp.NEGATE)
                         )))
                 )
@@ -500,7 +366,6 @@
         out.println("testing r2: " + syms.printRule(r2));
         res = w.queryRule(r2, (long) 0, new TrustedOrigins(0), syms);
         res.stream().forEachOrdered(fact -> out.println("\t" + syms.printFact(fact)));
->>>>>>> f332b8a5
         expected = new FactSet(new Origin(0), new HashSet<>(List.of(new Fact(new Predicate(symbol_set, Arrays.asList(def, new Term.Integer(2), syms.add("hello")))))));
         assertEquals(expected, res);
 
@@ -515,15 +380,9 @@
                         )))
                 )
         );
-<<<<<<< HEAD
-        out.println("testing r3: " + syms.print_rule(r3));
-        res = w.query_rule(r3, (long) 0, new TrustedOrigins(0), syms);
-        res.stream().forEachOrdered(fact -> out.println("\t" + syms.print_fact(fact)));
-=======
         out.println("testing r3: " + syms.printRule(r3));
         res = w.queryRule(r3, (long) 0, new TrustedOrigins(0), syms);
         res.stream().forEachOrdered(fact -> out.println("\t" + syms.printFact(fact)));
->>>>>>> f332b8a5
         expected = new FactSet(new Origin(0), new HashSet<>(List.of(new Fact(new Predicate(string_set, Arrays.asList(abc, new Term.Integer(0), syms.add("test")))))));
         assertEquals(expected, res);
     }
@@ -542,15 +401,9 @@
         final Term write = syms.add("write");
 
 
-<<<<<<< HEAD
-        w.add_fact(new Origin(0), new Fact(new Predicate(right, Arrays.asList(file1, read))));
-        w.add_fact(new Origin(0), new Fact(new Predicate(right, Arrays.asList(file2, read))));
-        w.add_fact(new Origin(0), new Fact(new Predicate(right, Arrays.asList(file1, write))));
-=======
         w.addFact(new Origin(0), new Fact(new Predicate(right, Arrays.asList(file1, read))));
         w.addFact(new Origin(0), new Fact(new Predicate(right, Arrays.asList(file2, read))));
         w.addFact(new Origin(0), new Fact(new Predicate(right, Arrays.asList(file1, write))));
->>>>>>> f332b8a5
 
         final long caveat1 = syms.insert("caveat1");
         //r1: caveat2(#file1) <- resource(#ambient, #file1)
@@ -559,17 +412,10 @@
                 List.of(new Predicate(resource, List.of(file1))
                 ), new ArrayList<>());
 
-<<<<<<< HEAD
-        out.println("testing caveat 1(should return nothing): " + syms.print_rule(r1));
-        FactSet res = w.query_rule(r1, (long) 0, new TrustedOrigins(0), syms);
-        out.println(res);
-        res.stream().forEachOrdered(fact -> out.println("\t" + syms.print_fact(fact)));
-=======
         out.println("testing caveat 1(should return nothing): " + syms.printRule(r1));
         FactSet res = w.queryRule(r1, (long) 0, new TrustedOrigins(0), syms);
         out.println(res);
         res.stream().forEachOrdered(fact -> out.println("\t" + syms.printFact(fact)));
->>>>>>> f332b8a5
         assertEquals(0, res.size());
 
         final long caveat2 = syms.insert("caveat2");
@@ -584,17 +430,10 @@
                         new Predicate(right, Arrays.asList(var0, read))
                 ), new ArrayList<>());
 
-<<<<<<< HEAD
-        out.println("testing caveat 2: " + syms.print_rule(r2));
-        res = w.query_rule(r2, (long) 0, new TrustedOrigins(0), syms);
-        out.println(res);
-        res.stream().forEachOrdered(fact -> out.println("\t" + syms.print_fact(fact)));
-=======
         out.println("testing caveat 2: " + syms.printRule(r2));
         res = w.queryRule(r2, (long) 0, new TrustedOrigins(0), syms);
         out.println(res);
         res.stream().forEachOrdered(fact -> out.println("\t" + syms.printFact(fact)));
->>>>>>> f332b8a5
         assertEquals(0, res.size());
     }
 }