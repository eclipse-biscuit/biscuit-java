--- conflicted
+++ resolved
@@ -181,13 +181,8 @@
         block2.resource_prefix("/folder1/");
         block2.check_right("read");
 
-<<<<<<< HEAD
         KeyPair keypair2 = KeyPair.generate(Schema.PublicKey.Algorithm.Ed25519, rng);
-        Biscuit b2 = b.attenuate(rng, keypair2, block2.build());
-=======
-        KeyPair keypair2 = new KeyPair(rng);
         Biscuit b2 = b.attenuate(rng, keypair2, block2);
->>>>>>> c4df990a
 
         Authorizer v1 = b2.authorizer();
         v1.add_fact("resource(\"/folder1/file1\")");
@@ -244,20 +239,12 @@
                 Arrays.asList(s("topic"), s("tenant"), s("namespace"), s("topic"), s("produce"))
         ));
 
-<<<<<<< HEAD
-        String attenuatedB64 = biscuit.attenuate(rng, KeyPair.generate(Schema.PublicKey.Algorithm.Ed25519, rng), builder.build()).serialize_b64url();
-=======
-        String attenuatedB64 = biscuit.attenuate(rng, new KeyPair(rng), builder).serialize_b64url();
->>>>>>> c4df990a
+        String attenuatedB64 = biscuit.attenuate(rng, KeyPair.generate(Schema.PublicKey.Algorithm.Ed25519, rng), builder).serialize_b64url();
 
         System.out.println("attenuated: " + attenuatedB64);
 
         Biscuit.from_b64url(attenuatedB64, root.public_key());
-<<<<<<< HEAD
-        String attenuated2B64 = biscuit.attenuate(rng, KeyPair.generate(Schema.PublicKey.Algorithm.Ed25519, rng), builder.build()).serialize_b64url();
-=======
-        String attenuated2B64 = biscuit.attenuate(rng, new KeyPair(rng), builder).serialize_b64url();
->>>>>>> c4df990a
+        String attenuated2B64 = biscuit.attenuate(rng, KeyPair.generate(Schema.PublicKey.Algorithm.Ed25519, rng), builder).serialize_b64url();
 
         System.out.println("attenuated2: " + attenuated2B64);
         Biscuit.from_b64url(attenuated2B64, root.public_key());
@@ -289,13 +276,8 @@
         block2.resource_prefix("/folder1/");
         block2.check_right("read");
 
-<<<<<<< HEAD
         KeyPair keypair2 = KeyPair.generate(Schema.PublicKey.Algorithm.Ed25519, rng);
-        Biscuit b2 = b.attenuate(rng, keypair2, block2.build());
-=======
-        KeyPair keypair2 = new KeyPair(rng);
         Biscuit b2 = b.attenuate(rng, keypair2, block2);
->>>>>>> c4df990a
 
         Authorizer v1 = b2.authorizer();
         v1.allow();
@@ -363,13 +345,8 @@
         block2.resource_prefix("/folder1/");
         block2.check_right("read");
 
-<<<<<<< HEAD
         KeyPair keypair2 = KeyPair.generate(Schema.PublicKey.Algorithm.Ed25519, rng);
-        Biscuit b2 = b.attenuate(rng, keypair2, block2.build());
-=======
-        KeyPair keypair2 = new KeyPair(rng);
         Biscuit b2 = b.attenuate(rng, keypair2, block2);
->>>>>>> c4df990a
 
         Authorizer v1 = new Authorizer();
         v1.allow();
