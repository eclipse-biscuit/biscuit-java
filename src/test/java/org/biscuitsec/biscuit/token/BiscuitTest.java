package org.biscuitsec.biscuit.token;

import io.vavr.control.Option;
import io.vavr.control.Try;
import org.biscuitsec.biscuit.crypto.KeyPair;
import org.biscuitsec.biscuit.datalog.RunLimits;
import org.biscuitsec.biscuit.error.Error;
import org.biscuitsec.biscuit.error.FailedCheck;
import org.biscuitsec.biscuit.error.LogicError;
import org.biscuitsec.biscuit.token.builder.Block;
import org.junit.jupiter.api.Test;

import java.security.InvalidKeyException;
import java.security.NoSuchAlgorithmException;
import java.security.SecureRandom;
import java.security.SignatureException;
import java.time.Duration;
import java.time.Instant;
import java.util.Arrays;
import java.util.Date;
import java.util.List;

import static java.lang.System.out;
import static org.biscuitsec.biscuit.crypto.TokenSignature.hex;
import static org.biscuitsec.biscuit.token.builder.Utils.*;
import static org.junit.jupiter.api.Assertions.*;

public class BiscuitTest {

    @Test
    public void testBasic() throws NoSuchAlgorithmException, SignatureException, InvalidKeyException, Error {
        byte[] seed = {0, 0, 0, 0};
        SecureRandom rng = new SecureRandom(seed);

        out.println("preparing the authority block");

        KeyPair root = new KeyPair(rng);

        Block authorityBuilder = new Block();

        authorityBuilder.addFact(fact("right", Arrays.asList(s("file1"), s("read"))));
        authorityBuilder.addFact(fact("right", Arrays.asList(s("file2"), s("read"))));
        authorityBuilder.addFact(fact("right", Arrays.asList(s("file1"), s("write"))));

        Biscuit b = Biscuit.make(rng, root, authorityBuilder.build());

        out.println(b.print());

        out.println("serializing the first token");

        byte[] data = b.serialize();

        out.print("data len: ");
        out.println(data.length);
        out.println(hex(data));

        out.println("deserializing the first token");
<<<<<<< HEAD
        Biscuit deser = Biscuit.from_bytes(data, root.public_key());
=======
        Biscuit deser = Biscuit.fromBytes(data, root.publicKey());
>>>>>>> f332b8a5

        out.println(deser.print());

        // SECOND BLOCK
        out.println("preparing the second block");

        KeyPair keypair2 = new KeyPair(rng);

        Block builder = deser.createBlock();
        builder.addCheck(check(rule(
                "caveat1",
                List.of(var("resource")),
                Arrays.asList(
                        pred("resource", List.of(var("resource"))),
                        pred("operation", List.of(s("read"))),
                        pred("right", Arrays.asList(var("resource"), s("read")))
                )
        )));

        Biscuit b2 = deser.attenuate(rng, keypair2, builder);

        out.println(b2.print());

        out.println("serializing the second token");

        byte[] data2 = b2.serialize();

        out.print("data len: ");
        out.println(data2.length);
        out.println(hex(data2));

        out.println("deserializing the second token");
<<<<<<< HEAD
        Biscuit deser2 = Biscuit.from_bytes(data2, root.public_key());
=======
        Biscuit deser2 = Biscuit.fromBytes(data2, root.publicKey());
>>>>>>> f332b8a5

        out.println(deser2.print());

        // THIRD BLOCK
        out.println("preparing the third block");

        KeyPair keypair3 = new KeyPair(rng);

        Block builder3 = deser2.createBlock();
        builder3.addCheck(check(rule(
                "caveat2",
                List.of(s("file1")),
                List.of(
                        pred("resource", List.of(s("file1")))
                )
        )));

        Biscuit b3 = deser2.attenuate(rng, keypair3, builder3);

        out.println(b3.print());

        out.println("serializing the third token");

        byte[] data3 = b3.serialize();

        out.print("data len: ");
        out.println(data3.length);
        out.println(hex(data3));

        out.println("deserializing the third token");
<<<<<<< HEAD
        Biscuit final_token = Biscuit.from_bytes(data3, root.public_key());

        out.println(final_token.print());
=======
        Biscuit finalToken = Biscuit.fromBytes(data3, root.publicKey());

        out.println(finalToken.print());
>>>>>>> f332b8a5

        // check
        out.println("will check the token for resource=file1 and operation=read");

        Authorizer authorizer = finalToken.authorizer();
        authorizer.addFact("resource(\"file1\")");
        authorizer.addFact("operation(\"read\")");
        authorizer.addPolicy("allow if true");
        authorizer.authorize(new RunLimits(500, 100, Duration.ofMillis(500)));

        out.println("will check the token for resource=file2 and operation=write");

        Authorizer authorizer2 = finalToken.authorizer();
        authorizer2.addFact("resource(\"file2\")");
        authorizer2.addFact("operation(\"write\")");
        authorizer2.addPolicy("allow if true");

        try {
            authorizer2.authorize(new RunLimits(500, 100, Duration.ofMillis(500)));
        } catch (Error e) {
            e.printStackTrace(out);
            assertEquals(
                    new Error.FailedLogic(new LogicError.Unauthorized(new LogicError.MatchedPolicy.Allow(0), Arrays.asList(
                            new FailedCheck.FailedBlock(1, 0, "check if resource($resource), operation(\"read\"), right($resource, \"read\")"),
                            new FailedCheck.FailedBlock(2, 0, "check if resource(\"file1\")")
                    ))),
                    e);
        }
    }

    @Test
    public void testFolders() throws Error {
        byte[] seed = {0, 0, 0, 0};
        SecureRandom rng = new SecureRandom(seed);

        out.println("preparing the authority block");

        KeyPair root = new KeyPair(rng);

        org.biscuitsec.biscuit.token.builder.Biscuit builder = Biscuit.builder(rng, root);

        builder.addRight("/folder1/file1", "read");
        builder.addRight("/folder1/file1", "write");
        builder.addRight("/folder1/file2", "read");
        builder.addRight("/folder1/file2", "write");
        builder.addRight("/folder2/file3", "read");

        out.println(builder.build());
        Biscuit b = builder.build();

        out.println(b.print());

        Block block2 = b.createBlock();
        block2.resourcePrefix("/folder1/");
        block2.checkRight("read");

        KeyPair keypair2 = new KeyPair(rng);
        Biscuit b2 = b.attenuate(rng, keypair2, block2);

        Authorizer v1 = b2.authorizer();
        v1.addFact("resource(\"/folder1/file1\")");
        v1.addFact("operation(\"read\")");
        v1.allow();
        v1.authorize();

        Authorizer v2 = b2.authorizer();
        v2.addFact("resource(\"/folder2/file3\")");
        v2.addFact("operation(\"read\")");
        v2.allow();
        try {
            v2.authorize();
            fail();
        } catch (Error e2) {
            // Empty
        }

        Authorizer v3 = b2.authorizer();
        v3.addFact("resource(\"/folder2/file1\")");
        v3.addFact("operation(\"write\")");
        v3.allow();
        try {
            v3.authorize();
            fail();
        } catch (Error e) {
<<<<<<< HEAD
            out.println(v3.print_world());
            for (FailedCheck f : e.failed_checks().get()) {
=======
            out.println(v3.printWorld());
            for (FailedCheck f : e.failedChecks().get()) {
>>>>>>> f332b8a5
                out.println(f.toString());
            }
            assertEquals(
                    new Error.FailedLogic(new LogicError.Unauthorized(new LogicError.MatchedPolicy.Allow(0), Arrays.asList(
                            new FailedCheck.FailedBlock(1, 0, "check if resource($resource), $resource.starts_with(\"/folder1/\")"),
                            new FailedCheck.FailedBlock(1, 1, "check if resource($resource), operation(\"read\"), right($resource, \"read\")")
                    ))),
                    e);
        }
    }

    @Test
    public void testMultipleAttenuation() throws NoSuchAlgorithmException, SignatureException, InvalidKeyException, Error {
        SecureRandom rng = new SecureRandom();
        KeyPair root = new KeyPair(rng);

        Block authorityBuilder = new Block();
        Date date = Date.from(Instant.now());
<<<<<<< HEAD
        authority_builder.add_fact(fact("revocation_id", List.of(date(date))));
=======
        authorityBuilder.addFact(fact("revocation_id", List.of(date(date))));
>>>>>>> f332b8a5

        Biscuit biscuit = Biscuit.make(rng, root, authorityBuilder.build());

        Block builder = biscuit.createBlock();
        builder.addFact(fact(
                "right",
                Arrays.asList(s("topic"), s("tenant"), s("namespace"), s("topic"), s("produce"))
        ));

        String attenuatedB64 = biscuit.attenuate(rng, new KeyPair(rng), builder).serializeB64Url();

        out.println("attenuated: " + attenuatedB64);

        Biscuit.fromB64Url(attenuatedB64, root.publicKey());
        String attenuated2B64 = biscuit.attenuate(rng, new KeyPair(rng), builder).serializeB64Url();

        out.println("attenuated2: " + attenuated2B64);
<<<<<<< HEAD
        Biscuit.from_b64url(attenuated2B64, root.public_key());
=======
        Biscuit.fromB64Url(attenuated2B64, root.publicKey());
>>>>>>> f332b8a5
    }

    @Test
    public void testReset() throws Error {
        byte[] seed = {0, 0, 0, 0};
        SecureRandom rng = new SecureRandom(seed);

        out.println("preparing the authority block");

        KeyPair root = new KeyPair(rng);

        org.biscuitsec.biscuit.token.builder.Biscuit builder = Biscuit.builder(rng, root);

        builder.addRight("/folder1/file1", "read");
        builder.addRight("/folder1/file1", "write");
        builder.addRight("/folder1/file2", "read");
        builder.addRight("/folder1/file2", "write");
        builder.addRight("/folder2/file3", "read");

        out.println(builder.build());
        Biscuit b = builder.build();

        out.println(b.print());

        Block block2 = b.createBlock();
        block2.resourcePrefix("/folder1/");
        block2.checkRight("read");

        KeyPair keypair2 = new KeyPair(rng);
        Biscuit b2 = b.attenuate(rng, keypair2, block2);

        Authorizer v1 = b2.authorizer();
        v1.allow();

        Authorizer v2 = v1.clone();

        v2.addFact("resource(\"/folder1/file1\")");
        v2.addFact("operation(\"read\")");


        v2.authorize();

        Authorizer v3 = v1.clone();

        v3.addFact("resource(\"/folder2/file3\")");
        v3.addFact("operation(\"read\")");

        Try<Long> res = Try.of(v3::authorize);
<<<<<<< HEAD
        out.println(v3.print_world());
=======
        out.println(v3.printWorld());
>>>>>>> f332b8a5

        assertTrue(res.isFailure());

        Authorizer v4 = v1.clone();

        v4.addFact("resource(\"/folder2/file1\")");
        v4.addFact("operation(\"write\")");

        Error e = (Error) Try.of(v4::authorize).getCause();

<<<<<<< HEAD
        out.println(v4.print_world());
        e.failed_checks().get().stream().forEach(fc -> out.println(fc.toString()));
=======
        out.println(v4.printWorld());
        e.failedChecks().get().forEach(fc -> out.println(fc.toString()));
>>>>>>> f332b8a5
        assertEquals(
                new Error.FailedLogic(new LogicError.Unauthorized(new LogicError.MatchedPolicy.Allow(0), Arrays.asList(
                        new FailedCheck.FailedBlock(1, 0, "check if resource($resource), $resource.starts_with(\"/folder1/\")"),
                        new FailedCheck.FailedBlock(1, 1, "check if resource($resource), operation(\"read\"), right($resource, \"read\")")
                ))),
                e);
    }

    @Test
    public void testEmptyAuthorizer() throws Error {
        byte[] seed = {0, 0, 0, 0};
        SecureRandom rng = new SecureRandom(seed);

        out.println("preparing the authority block");

        KeyPair root = new KeyPair(rng);

        org.biscuitsec.biscuit.token.builder.Biscuit builder = Biscuit.builder(rng, root);

        builder.addRight("/folder1/file1", "read");
        builder.addRight("/folder1/file1", "write");
        builder.addRight("/folder1/file2", "read");
        builder.addRight("/folder1/file2", "write");
        builder.addRight("/folder2/file3", "read");

        out.println(builder.build());
        Biscuit b = builder.build();

        out.println(b.print());

        Block block2 = b.createBlock();
        block2.resourcePrefix("/folder1/");
        block2.checkRight("read");

        KeyPair keypair2 = new KeyPair(rng);
        Biscuit b2 = b.attenuate(rng, keypair2, block2);

        Authorizer v1 = new Authorizer();
        v1.allow();

        v1.authorize();

        v1.addToken(b2);

        v1.addFact("resource(\"/folder2/file1\")");
        v1.addFact("operation(\"write\")");

        assertTrue(Try.of(v1::authorize).isFailure());
    }

    @Test
    public void testBasicWithNamespaces() throws NoSuchAlgorithmException, SignatureException, InvalidKeyException, Error {
        byte[] seed = {0, 0, 0, 0};
        SecureRandom rng = new SecureRandom(seed);

        out.println("preparing the authority block");

        KeyPair root = new KeyPair(rng);

        Block authorityBuilder = new Block();

        authorityBuilder.addFact(fact("namespace:right", Arrays.asList(s("file1"), s("read"))));
        authorityBuilder.addFact(fact("namespace:right", Arrays.asList(s("file1"), s("write"))));
        authorityBuilder.addFact(fact("namespace:right", Arrays.asList(s("file2"), s("read"))));
        Biscuit b = Biscuit.make(rng, root, authorityBuilder.build());

        out.println(b.print());

        out.println("serializing the first token");

        byte[] data = b.serialize();

        out.print("data len: ");
        out.println(data.length);
        out.println(hex(data));

        out.println("deserializing the first token");
<<<<<<< HEAD
        Biscuit deser = Biscuit.from_bytes(data, root.public_key());
=======
        Biscuit deser = Biscuit.fromBytes(data, root.publicKey());
>>>>>>> f332b8a5

        out.println(deser.print());

        // SECOND BLOCK
        out.println("preparing the second block");

        KeyPair keypair2 = new KeyPair(rng);

        Block builder = deser.createBlock();
        builder.addCheck(check(rule(
                "caveat1",
                List.of(var("resource")),
                Arrays.asList(
                        pred("resource", List.of(var("resource"))),
                        pred("operation", List.of(s("read"))),
                        pred("namespace:right", Arrays.asList(var("resource"), s("read")))
                )
        )));

        Biscuit b2 = deser.attenuate(rng, keypair2, builder);

        out.println(b2.print());

        out.println("serializing the second token");

        byte[] data2 = b2.serialize();

        out.print("data len: ");
        out.println(data2.length);
        out.println(hex(data2));

        out.println("deserializing the second token");
<<<<<<< HEAD
        Biscuit deser2 = Biscuit.from_bytes(data2, root.public_key());
=======
        Biscuit deser2 = Biscuit.fromBytes(data2, root.publicKey());
>>>>>>> f332b8a5

        out.println(deser2.print());

        // THIRD BLOCK
        out.println("preparing the third block");

        KeyPair keypair3 = new KeyPair(rng);

        Block builder3 = deser2.createBlock();
        builder3.addCheck(check(rule(
                "caveat2",
                List.of(s("file1")),
                List.of(
                        pred("resource", List.of(s("file1")))
                )
        )));

        Biscuit b3 = deser2.attenuate(rng, keypair3, builder3);

        out.println(b3.print());

        out.println("serializing the third token");

        byte[] data3 = b3.serialize();

        out.print("data len: ");
        out.println(data3.length);
        out.println(hex(data3));

        out.println("deserializing the third token");
<<<<<<< HEAD
        Biscuit final_token = Biscuit.from_bytes(data3, root.public_key());

        out.println(final_token.print());
=======
        Biscuit finalToken = Biscuit.fromBytes(data3, root.publicKey());

        out.println(finalToken.print());
>>>>>>> f332b8a5

        // check
        out.println("will check the token for resource=file1 and operation=read");

        Authorizer authorizer = finalToken.authorizer();
        authorizer.addFact("resource(\"file1\")");
        authorizer.addFact("operation(\"read\")");
        authorizer.addPolicy("allow if true");
        authorizer.authorize(new RunLimits(500, 100, Duration.ofMillis(500)));

        out.println("will check the token for resource=file2 and operation=write");

        Authorizer authorizer2 = finalToken.authorizer();
        authorizer2.addFact("resource(\"file2\")");
        authorizer2.addFact("operation(\"write\")");
        authorizer2.addPolicy("allow if true");

        try {
            authorizer2.authorize(new RunLimits(500, 100, Duration.ofMillis(500)));
        } catch (Error e) {
            e.printStackTrace(out);
            assertEquals(
                    new Error.FailedLogic(new LogicError.Unauthorized(new LogicError.MatchedPolicy.Allow(0), Arrays.asList(
                            new FailedCheck.FailedBlock(1, 0, "check if resource($resource), operation(\"read\"), namespace:right($resource, \"read\")"),
                            new FailedCheck.FailedBlock(2, 0, "check if resource(\"file1\")")
                    ))),
                    e);
        }
    }

    @Test
    public void testBasicWithNamespacesWithAddAuthorityFact() throws NoSuchAlgorithmException, SignatureException, InvalidKeyException, Error {
        byte[] seed = {0, 0, 0, 0};
        SecureRandom rng = new SecureRandom(seed);

        out.println("preparing the authority block");

        KeyPair root = new KeyPair(rng);

        org.biscuitsec.biscuit.token.builder.Biscuit o = new org.biscuitsec.biscuit.token.builder.Biscuit(rng, root);
        o.addAuthorityFact("namespace:right(\"file1\",\"read\")");
        o.addAuthorityFact("namespace:right(\"file1\",\"write\")");
        o.addAuthorityFact("namespace:right(\"file2\",\"read\")");
        Biscuit b = o.build();

        out.println(b.print());

        out.println("serializing the first token");

        byte[] data = b.serialize();

        out.print("data len: ");
        out.println(data.length);
        out.println(hex(data));

        out.println("deserializing the first token");
<<<<<<< HEAD
        Biscuit deser = Biscuit.from_bytes(data, root.public_key());
=======
        Biscuit deser = Biscuit.fromBytes(data, root.publicKey());
>>>>>>> f332b8a5

        out.println(deser.print());

        // SECOND BLOCK
        out.println("preparing the second block");

        KeyPair keypair2 = new KeyPair(rng);

        Block builder = deser.createBlock();
        builder.addCheck(check(rule(
                "caveat1",
                List.of(var("resource")),
                Arrays.asList(
                        pred("resource", List.of(var("resource"))),
                        pred("operation", List.of(s("read"))),
                        pred("namespace:right", Arrays.asList(var("resource"), s("read")))
                )
        )));

        Biscuit b2 = deser.attenuate(rng, keypair2, builder);

        out.println(b2.print());

        out.println("serializing the second token");

        byte[] data2 = b2.serialize();

        out.print("data len: ");
        out.println(data2.length);
        out.println(hex(data2));

        out.println("deserializing the second token");
<<<<<<< HEAD
        Biscuit deser2 = Biscuit.from_bytes(data2, root.public_key());
=======
        Biscuit deser2 = Biscuit.fromBytes(data2, root.publicKey());
>>>>>>> f332b8a5

        out.println(deser2.print());

        // THIRD BLOCK
        out.println("preparing the third block");

        KeyPair keypair3 = new KeyPair(rng);

        Block builder3 = deser2.createBlock();
        builder3.addCheck(check(rule(
                "caveat2",
                List.of(s("file1")),
                List.of(
                        pred("resource", List.of(s("file1")))
                )
        )));

        Biscuit b3 = deser2.attenuate(rng, keypair3, builder3);

        out.println(b3.print());

        out.println("serializing the third token");

        byte[] data3 = b3.serialize();

        out.print("data len: ");
        out.println(data3.length);
        out.println(hex(data3));

        out.println("deserializing the third token");
<<<<<<< HEAD
        Biscuit final_token = Biscuit.from_bytes(data3, root.public_key());

        out.println(final_token.print());
=======
        Biscuit finalToken = Biscuit.fromBytes(data3, root.publicKey());

        out.println(finalToken.print());
>>>>>>> f332b8a5

        // check
        out.println("will check the token for resource=file1 and operation=read");

        Authorizer authorizer = finalToken.authorizer();
        authorizer.addFact("resource(\"file1\")");
        authorizer.addFact("operation(\"read\")");
        authorizer.addPolicy("allow if true");
        authorizer.authorize(new RunLimits(500, 100, Duration.ofMillis(500)));

        out.println("will check the token for resource=file2 and operation=write");

        Authorizer authorizer2 = finalToken.authorizer();
        authorizer2.addFact("resource(\"file2\")");
        authorizer2.addFact("operation(\"write\")");
        authorizer2.addPolicy("allow if true");
        try {
            authorizer2.authorize(new RunLimits(500, 100, Duration.ofMillis(500)));
        } catch (Error e) {
            e.printStackTrace(out);
            assertEquals(
                    new Error.FailedLogic(new LogicError.Unauthorized(new LogicError.MatchedPolicy.Allow(0), Arrays.asList(
                            new FailedCheck.FailedBlock(1, 0, "check if resource($resource), operation(\"read\"), namespace:right($resource, \"read\")"),
                            new FailedCheck.FailedBlock(2, 0, "check if resource(\"file1\")")
                    ))),
                    e);
        }
    }

    @Test
    public void testRootKeyId() throws NoSuchAlgorithmException, SignatureException, InvalidKeyException, Error {
        byte[] seed = {0, 0, 0, 0};
        SecureRandom rng = new SecureRandom(seed);

        out.println("preparing the authority block");

        KeyPair root = new KeyPair(rng);

        Block authorityBuilder = new Block();

        authorityBuilder.addFact(fact("right", Arrays.asList(s("file1"), s("read"))));
        authorityBuilder.addFact(fact("right", Arrays.asList(s("file2"), s("read"))));
        authorityBuilder.addFact(fact("right", Arrays.asList(s("file1"), s("write"))));

        Biscuit b = Biscuit.make(rng, root, 1, authorityBuilder.build());

        out.println(b.print());

        out.println("serializing the first token");

        byte[] data = b.serialize();

        out.print("data len: ");
        out.println(data.length);
        out.println(hex(data));

        out.println("deserializing the first token");

<<<<<<< HEAD
        assertThrows(InvalidKeyException.class, () -> Biscuit.from_bytes(data, key_id -> Option.none()));


        assertThrows(Error.FormatError.Signature.InvalidSignature.class, () -> Biscuit.from_bytes(data, key_id -> {
            KeyPair root1 = new KeyPair(rng);
            return Option.some(root1.public_key());
        }));

        Biscuit.from_bytes(data, key_id -> {
            if (key_id.get() == 1) {
                return Option.some(root.public_key());
=======
        assertThrows(InvalidKeyException.class, () -> Biscuit.fromBytes(data, keyId -> Option.none()));


        assertThrows(Error.FormatError.Signature.InvalidSignature.class, () -> Biscuit.fromBytes(data, keyId -> {
            KeyPair root1 = new KeyPair(rng);
            return Option.some(root1.publicKey());
        }));

        Biscuit.fromBytes(data, keyId -> {
            if (keyId.get() == 1) {
                return Option.some(root.publicKey());
>>>>>>> f332b8a5
            } else {
                return Option.none();
            }
        });
    }

    @Test
    public void testCheckAll() throws Error, NoSuchAlgorithmException, SignatureException, InvalidKeyException {
        byte[] seed = {0, 0, 0, 0};
        SecureRandom rng = new SecureRandom(seed);

        out.println("preparing the authority block");

        KeyPair root = new KeyPair(rng);

        Biscuit biscuit = Biscuit.builder(root)
                .addAuthorityCheck("check all operation($op), allowed_operations($allowed), $allowed.contains($op)")
                .build();
        Authorizer authorizer = biscuit.verify(root.publicKey()).authorizer();
        authorizer.addFact("operation(\"read\")");
        authorizer.addFact("operation(\"write\")");
        authorizer.addFact("allowed_operations([\"write\"])");
        authorizer.addPolicy("allow if true");

        try {
            authorizer.authorize(new RunLimits(500, 100, Duration.ofMillis(500)));
        } catch (Error.FailedLogic e) {
            e.printStackTrace(out);
            assertEquals(new Error.FailedLogic(new LogicError.Unauthorized(
                    new LogicError.MatchedPolicy.Allow(0),
                    List.of(
                            new FailedCheck.FailedBlock(0, 0, "check all operation($op), allowed_operations($allowed), $allowed.contains($op)")
                    )
            )), e);
        }

        Authorizer authorizer2 = biscuit.verify(root.publicKey()).authorizer();
        authorizer2.addFact("operation(\"read\")");
        authorizer2.addFact("operation(\"write\")");
        authorizer2.addFact("allowed_operations([\"read\", \"write\"])");
        authorizer2.addPolicy("allow if true");

        authorizer2.authorize(new RunLimits(500, 100, Duration.ofMillis(500)));
    }
}<|MERGE_RESOLUTION|>--- conflicted
+++ resolved
@@ -55,11 +55,7 @@
         out.println(hex(data));
 
         out.println("deserializing the first token");
-<<<<<<< HEAD
-        Biscuit deser = Biscuit.from_bytes(data, root.public_key());
-=======
         Biscuit deser = Biscuit.fromBytes(data, root.publicKey());
->>>>>>> f332b8a5
 
         out.println(deser.print());
 
@@ -92,11 +88,7 @@
         out.println(hex(data2));
 
         out.println("deserializing the second token");
-<<<<<<< HEAD
-        Biscuit deser2 = Biscuit.from_bytes(data2, root.public_key());
-=======
         Biscuit deser2 = Biscuit.fromBytes(data2, root.publicKey());
->>>>>>> f332b8a5
 
         out.println(deser2.print());
 
@@ -127,15 +119,9 @@
         out.println(hex(data3));
 
         out.println("deserializing the third token");
-<<<<<<< HEAD
-        Biscuit final_token = Biscuit.from_bytes(data3, root.public_key());
-
-        out.println(final_token.print());
-=======
         Biscuit finalToken = Biscuit.fromBytes(data3, root.publicKey());
 
         out.println(finalToken.print());
->>>>>>> f332b8a5
 
         // check
         out.println("will check the token for resource=file1 and operation=read");
@@ -220,13 +206,8 @@
             v3.authorize();
             fail();
         } catch (Error e) {
-<<<<<<< HEAD
-            out.println(v3.print_world());
-            for (FailedCheck f : e.failed_checks().get()) {
-=======
             out.println(v3.printWorld());
             for (FailedCheck f : e.failedChecks().get()) {
->>>>>>> f332b8a5
                 out.println(f.toString());
             }
             assertEquals(
@@ -245,11 +226,7 @@
 
         Block authorityBuilder = new Block();
         Date date = Date.from(Instant.now());
-<<<<<<< HEAD
-        authority_builder.add_fact(fact("revocation_id", List.of(date(date))));
-=======
         authorityBuilder.addFact(fact("revocation_id", List.of(date(date))));
->>>>>>> f332b8a5
 
         Biscuit biscuit = Biscuit.make(rng, root, authorityBuilder.build());
 
@@ -267,11 +244,7 @@
         String attenuated2B64 = biscuit.attenuate(rng, new KeyPair(rng), builder).serializeB64Url();
 
         out.println("attenuated2: " + attenuated2B64);
-<<<<<<< HEAD
-        Biscuit.from_b64url(attenuated2B64, root.public_key());
-=======
         Biscuit.fromB64Url(attenuated2B64, root.publicKey());
->>>>>>> f332b8a5
     }
 
     @Test
@@ -320,11 +293,7 @@
         v3.addFact("operation(\"read\")");
 
         Try<Long> res = Try.of(v3::authorize);
-<<<<<<< HEAD
-        out.println(v3.print_world());
-=======
         out.println(v3.printWorld());
->>>>>>> f332b8a5
 
         assertTrue(res.isFailure());
 
@@ -335,13 +304,8 @@
 
         Error e = (Error) Try.of(v4::authorize).getCause();
 
-<<<<<<< HEAD
-        out.println(v4.print_world());
-        e.failed_checks().get().stream().forEach(fc -> out.println(fc.toString()));
-=======
         out.println(v4.printWorld());
         e.failedChecks().get().forEach(fc -> out.println(fc.toString()));
->>>>>>> f332b8a5
         assertEquals(
                 new Error.FailedLogic(new LogicError.Unauthorized(new LogicError.MatchedPolicy.Allow(0), Arrays.asList(
                         new FailedCheck.FailedBlock(1, 0, "check if resource($resource), $resource.starts_with(\"/folder1/\")"),
@@ -419,11 +383,7 @@
         out.println(hex(data));
 
         out.println("deserializing the first token");
-<<<<<<< HEAD
-        Biscuit deser = Biscuit.from_bytes(data, root.public_key());
-=======
         Biscuit deser = Biscuit.fromBytes(data, root.publicKey());
->>>>>>> f332b8a5
 
         out.println(deser.print());
 
@@ -456,11 +416,7 @@
         out.println(hex(data2));
 
         out.println("deserializing the second token");
-<<<<<<< HEAD
-        Biscuit deser2 = Biscuit.from_bytes(data2, root.public_key());
-=======
         Biscuit deser2 = Biscuit.fromBytes(data2, root.publicKey());
->>>>>>> f332b8a5
 
         out.println(deser2.print());
 
@@ -491,15 +447,9 @@
         out.println(hex(data3));
 
         out.println("deserializing the third token");
-<<<<<<< HEAD
-        Biscuit final_token = Biscuit.from_bytes(data3, root.public_key());
-
-        out.println(final_token.print());
-=======
         Biscuit finalToken = Biscuit.fromBytes(data3, root.publicKey());
 
         out.println(finalToken.print());
->>>>>>> f332b8a5
 
         // check
         out.println("will check the token for resource=file1 and operation=read");
@@ -556,11 +506,7 @@
         out.println(hex(data));
 
         out.println("deserializing the first token");
-<<<<<<< HEAD
-        Biscuit deser = Biscuit.from_bytes(data, root.public_key());
-=======
         Biscuit deser = Biscuit.fromBytes(data, root.publicKey());
->>>>>>> f332b8a5
 
         out.println(deser.print());
 
@@ -593,11 +539,7 @@
         out.println(hex(data2));
 
         out.println("deserializing the second token");
-<<<<<<< HEAD
-        Biscuit deser2 = Biscuit.from_bytes(data2, root.public_key());
-=======
         Biscuit deser2 = Biscuit.fromBytes(data2, root.publicKey());
->>>>>>> f332b8a5
 
         out.println(deser2.print());
 
@@ -628,15 +570,9 @@
         out.println(hex(data3));
 
         out.println("deserializing the third token");
-<<<<<<< HEAD
-        Biscuit final_token = Biscuit.from_bytes(data3, root.public_key());
-
-        out.println(final_token.print());
-=======
         Biscuit finalToken = Biscuit.fromBytes(data3, root.publicKey());
 
         out.println(finalToken.print());
->>>>>>> f332b8a5
 
         // check
         out.println("will check the token for resource=file1 and operation=read");
@@ -695,19 +631,6 @@
 
         out.println("deserializing the first token");
 
-<<<<<<< HEAD
-        assertThrows(InvalidKeyException.class, () -> Biscuit.from_bytes(data, key_id -> Option.none()));
-
-
-        assertThrows(Error.FormatError.Signature.InvalidSignature.class, () -> Biscuit.from_bytes(data, key_id -> {
-            KeyPair root1 = new KeyPair(rng);
-            return Option.some(root1.public_key());
-        }));
-
-        Biscuit.from_bytes(data, key_id -> {
-            if (key_id.get() == 1) {
-                return Option.some(root.public_key());
-=======
         assertThrows(InvalidKeyException.class, () -> Biscuit.fromBytes(data, keyId -> Option.none()));
 
 
@@ -719,7 +642,6 @@
         Biscuit.fromBytes(data, keyId -> {
             if (keyId.get() == 1) {
                 return Option.some(root.publicKey());
->>>>>>> f332b8a5
             } else {
                 return Option.none();
             }
