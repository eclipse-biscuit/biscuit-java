package org.biscuitsec.biscuit.token;

import org.biscuitsec.biscuit.crypto.KeyPair;
import org.biscuitsec.biscuit.error.Error;
import org.biscuitsec.biscuit.error.Error.Parser;
import org.biscuitsec.biscuit.token.builder.Expression;
import org.biscuitsec.biscuit.token.builder.Term;
import org.junit.jupiter.api.Test;

import java.util.ArrayList;
import java.util.List;
import java.util.Set;

import static org.biscuitsec.biscuit.token.builder.Utils.constrainedRule;
import static org.junit.jupiter.api.Assertions.assertEquals;
import static org.junit.jupiter.api.Assertions.assertTrue;

public class AuthorizerTest {

    @Test
    public void testAuthorizerPolicy() throws Parser {
        Authorizer authorizer = new Authorizer();
        List<Policy> policies = authorizer.policies;
        authorizer.deny();
        assertEquals(1, policies.size());

<<<<<<< HEAD
        authorizer.add_policy(new Policy(
                List.of(
                        constrained_rule(
=======
        authorizer.addPolicy(new Policy(
                List.of(
                        constrainedRule(
>>>>>>> f332b8a5
                                "deny",
                                new ArrayList<>(),
                                new ArrayList<>(),
                                List.of(new Expression.Value(new Term.Bool(true)))
                        )
                ), Policy.Kind.DENY));
        assertEquals(2, policies.size());

        authorizer.addPolicy("deny if true");
        assertEquals(3, policies.size());
    }


    @Test
    public void testPuttingSomeFactsInABiscuitAndGettingThemBackOutAgain() throws Exception {

        KeyPair keypair = new KeyPair();

        Biscuit token = Biscuit.builder(keypair)
                .addAuthorityFact("email(\"bob@example.com\")")
                .addAuthorityFact("id(123)")
                .addAuthorityFact("enabled(true)")
                .addAuthorityFact("perms([1,2,3])")
                .build();

        Authorizer authorizer = Biscuit.fromB64Url(token.serializeB64Url(), keypair.publicKey())
                .verify(keypair.publicKey())
                .authorizer();

        Term emailTerm = queryFirstResult(authorizer, "emailfact($name) <- email($name)");
        assertEquals("bob@example.com", ((Term.Str) emailTerm).getValue());

        Term idTerm = queryFirstResult(authorizer, "idfact($name) <- id($name)");
        assertEquals(123, ((Term.Integer) idTerm).getValue());

        Term enabledTerm = queryFirstResult(authorizer, "enabledfact($name) <- enabled($name)");
        assertTrue(((Term.Bool) enabledTerm).getValue());

        Term permsTerm = queryFirstResult(authorizer, "permsfact($name) <- perms($name)");
        assertEquals(
                Set.of(new Term.Integer(1), new Term.Integer(2), new Term.Integer(3)),
                ((Term.Set) permsTerm).getValue()
        );
    }

    private static Term queryFirstResult(Authorizer authorizer, String query) throws Error {
        return authorizer.query(query)
                .iterator()
                .next()
                .terms().get(0);
    }
}<|MERGE_RESOLUTION|>--- conflicted
+++ resolved
@@ -24,15 +24,9 @@
         authorizer.deny();
         assertEquals(1, policies.size());
 
-<<<<<<< HEAD
-        authorizer.add_policy(new Policy(
-                List.of(
-                        constrained_rule(
-=======
         authorizer.addPolicy(new Policy(
                 List.of(
                         constrainedRule(
->>>>>>> f332b8a5
                                 "deny",
                                 new ArrayList<>(),
                                 new ArrayList<>(),
