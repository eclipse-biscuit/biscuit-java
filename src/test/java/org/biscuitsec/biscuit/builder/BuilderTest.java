package org.biscuitsec.biscuit.builder;

import org.biscuitsec.biscuit.crypto.KeyPair;
import org.biscuitsec.biscuit.datalog.SymbolTable;
import org.biscuitsec.biscuit.error.Error;
import org.biscuitsec.biscuit.token.Biscuit;
import org.biscuitsec.biscuit.token.builder.Block;
import org.biscuitsec.biscuit.token.builder.Expression;
import org.biscuitsec.biscuit.token.builder.Term;
import org.biscuitsec.biscuit.token.builder.Utils;
import org.junit.jupiter.api.Test;

import java.nio.charset.StandardCharsets;
import java.security.SecureRandom;
import java.time.Instant;
import java.util.*;

import static java.lang.System.out;
<<<<<<< HEAD
=======
import static java.nio.charset.StandardCharsets.UTF_8;
>>>>>>> f332b8a5
import static org.junit.jupiter.api.Assertions.*;

public class BuilderTest {

    @Test
    public void testBuild() throws Error.Language, Error.FormatError {
        SecureRandom rng = new SecureRandom();
        KeyPair root = new KeyPair(rng);
        SymbolTable symbols = Biscuit.defaultSymbolTable();

<<<<<<< HEAD
        Block authority_builder = new Block();
        authority_builder.add_fact(Utils.fact("revocation_id", List.of(Utils.date(Date.from(Instant.now())))));
        authority_builder.add_fact(Utils.fact("right", List.of(Utils.s("admin"))));
        authority_builder.add_rule(Utils.constrained_rule("right",
=======
        Block authorityBuilder = new Block();
        authorityBuilder.addFact(Utils.fact("revocation_id", List.of(Utils.date(Date.from(Instant.now())))));
        authorityBuilder.addFact(Utils.fact("right", List.of(Utils.s("admin"))));
        authorityBuilder.addRule(Utils.constrainedRule("right",
>>>>>>> f332b8a5
                Arrays.asList(Utils.s("namespace"), Utils.var("tenant"), Utils.var("namespace"), Utils.var("operation")),
                List.of(Utils.pred("ns_operation", Arrays.asList(Utils.s("namespace"), Utils.var("tenant"), Utils.var("namespace"), Utils.var("operation")))),
                List.of(
                        new Expression.Binary(
                                Expression.Op.Contains,
                                new Expression.Value(Utils.var("operation")),
                                new Expression.Value(new Term.Set(new HashSet<>(Arrays.asList(
                                        Utils.s("create_topic"),
                                        Utils.s("get_topic"),
                                        Utils.s("get_topics")
                                )))))
                )
        ));
        authorityBuilder.addRule(Utils.constrainedRule("right",
                Arrays.asList(Utils.s("topic"), Utils.var("tenant"), Utils.var("namespace"), Utils.var("topic"), Utils.var("operation")),
                List.of(Utils.pred("topic_operation", Arrays.asList(Utils.s("topic"), Utils.var("tenant"), Utils.var("namespace"), Utils.var("topic"), Utils.var("operation")))),
                List.of(
                        new Expression.Binary(
                                Expression.Op.Contains,
                                new Expression.Value(Utils.var("operation")),
                                new Expression.Value(new Term.Set(new HashSet<>(List.of(
                                        Utils.s("lookup")
                                )))))
                )
        ));

        org.biscuitsec.biscuit.token.Block authority = authorityBuilder.build(symbols);
        Biscuit rootBiscuit = Biscuit.make(rng, root, authority);

        out.println(rootBiscuit.print());

        assertNotNull(rootBiscuit);
    }

    @Test
    public void testStringValueOfAStringTerm() {
        assertEquals("\"hello\"", new Term.Str("hello").toString());
    }

    @Test
    public void testStringValueOfAnIntegerTerm() {
        assertEquals("123", new Term.Integer(123).toString());
    }

    @Test
    public void testStringValueOfAVariableTerm() {
        assertEquals("$hello", new Term.Variable("hello").toString());
    }

    @Test
    public void testStringValueOfASetTerm() {
        String actual = new Term.Set(Set.of(new Term.Str("a"), new Term.Str("b"), new Term.Integer((3)))).toString();
        assertTrue(actual.startsWith("["), "starts with [");
        assertTrue(actual.endsWith("]"), "ends with ]");
        assertTrue(actual.contains("\"a\""), "contains a");
        assertTrue(actual.contains("\"b\""), "contains b");
        assertTrue(actual.contains("3"), "contains 3");
    }

    @Test
    public void testStringValueOfAByteArrayTermIsJustTheArrayReferenceNotTheContents() {
        String string = new Term.Bytes("Hello".getBytes(UTF_8)).toString();
        assertTrue(string.startsWith("hex:"), "starts with hex prefix");
    }

    @Test
    public void testArrayValueIsCopy() {
        byte[] someBytes = "Hello".getBytes(UTF_8);
        Term.Bytes term = new Term.Bytes(someBytes);
        assertArrayEquals(someBytes, term.getValue(), "content not the same");
        assertNotEquals(System.identityHashCode(someBytes), System.identityHashCode(term.getValue()), "objects not different");
    }
}<|MERGE_RESOLUTION|>--- conflicted
+++ resolved
@@ -16,10 +16,7 @@
 import java.util.*;
 
 import static java.lang.System.out;
-<<<<<<< HEAD
-=======
 import static java.nio.charset.StandardCharsets.UTF_8;
->>>>>>> f332b8a5
 import static org.junit.jupiter.api.Assertions.*;
 
 public class BuilderTest {
@@ -30,17 +27,10 @@
         KeyPair root = new KeyPair(rng);
         SymbolTable symbols = Biscuit.defaultSymbolTable();
 
-<<<<<<< HEAD
-        Block authority_builder = new Block();
-        authority_builder.add_fact(Utils.fact("revocation_id", List.of(Utils.date(Date.from(Instant.now())))));
-        authority_builder.add_fact(Utils.fact("right", List.of(Utils.s("admin"))));
-        authority_builder.add_rule(Utils.constrained_rule("right",
-=======
         Block authorityBuilder = new Block();
         authorityBuilder.addFact(Utils.fact("revocation_id", List.of(Utils.date(Date.from(Instant.now())))));
         authorityBuilder.addFact(Utils.fact("right", List.of(Utils.s("admin"))));
         authorityBuilder.addRule(Utils.constrainedRule("right",
->>>>>>> f332b8a5
                 Arrays.asList(Utils.s("namespace"), Utils.var("tenant"), Utils.var("namespace"), Utils.var("operation")),
                 List.of(Utils.pred("ns_operation", Arrays.asList(Utils.s("namespace"), Utils.var("tenant"), Utils.var("namespace"), Utils.var("operation")))),
                 List.of(
